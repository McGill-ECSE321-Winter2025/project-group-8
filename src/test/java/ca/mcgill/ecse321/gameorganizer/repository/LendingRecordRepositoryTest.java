--- conflicted
+++ resolved
@@ -203,36 +203,22 @@
         // Test damage assessment fields
         LendingRecord found = lendingRecordRepository.findLendingRecordById(record.getId()).orElse(null);
         assertNotNull(found);
-<<<<<<< HEAD
-
-=======
-        
->>>>>>> 793402c6
+
         // Initially, damage fields should have default values
         assertFalse(found.isDamaged());
         assertEquals(0, found.getDamageSeverity());
         assertNull(found.getDamageNotes());
         assertNull(found.getDamageAssessmentDate());
-<<<<<<< HEAD
-
-=======
-        
->>>>>>> 793402c6
+
         // Update damage fields
         Date assessmentDate = new Date();
         found.setDamaged(true);
         found.setDamageSeverity(2);
         found.setDamageNotes("Moderate damage to game box");
         found.setDamageAssessmentDate(assessmentDate);
-<<<<<<< HEAD
-
-        lendingRecordRepository.save(found);
-
-=======
-        
-        lendingRecordRepository.save(found);
-        
->>>>>>> 793402c6
+
+        lendingRecordRepository.save(found);
+
         // Verify persistence of damage fields
         LendingRecord updated = lendingRecordRepository.findLendingRecordById(record.getId()).orElse(null);
         assertNotNull(updated);
@@ -247,20 +233,12 @@
         // Test audit fields
         LendingRecord found = lendingRecordRepository.findLendingRecordById(record.getId()).orElse(null);
         assertNotNull(found);
-<<<<<<< HEAD
-
-=======
-        
->>>>>>> 793402c6
+
         // Initially, audit fields should be null
         assertNull(found.getLastModifiedBy());
         assertNull(found.getClosedBy());
         assertNull(found.getClosingReason());
-<<<<<<< HEAD
-
-=======
-        
->>>>>>> 793402c6
+
         // Set audit fields
         Date modificationDate = new Date();
         found.setLastModifiedDate(modificationDate);
@@ -268,15 +246,9 @@
         found.setStatusChangeReason("Status changed due to late return");
         found.setClosedBy(456);
         found.setClosingReason("Game returned with damage");
-<<<<<<< HEAD
-
-        lendingRecordRepository.save(found);
-
-=======
-        
-        lendingRecordRepository.save(found);
-        
->>>>>>> 793402c6
+
+        lendingRecordRepository.save(found);
+
         // Verify persistence of audit fields
         LendingRecord updated = lendingRecordRepository.findLendingRecordById(record.getId()).orElse(null);
         assertNotNull(updated);
@@ -292,19 +264,11 @@
         // Test the recordDamage method
         LendingRecord found = lendingRecordRepository.findLendingRecordById(record.getId()).orElse(null);
         assertNotNull(found);
-<<<<<<< HEAD
 
         // Call the recordDamage method
         found.recordDamage(true, "Scratches on game disc", 3);
         lendingRecordRepository.save(found);
 
-=======
-        
-        // Call the recordDamage method
-        found.recordDamage(true, "Scratches on game disc", 3);
-        lendingRecordRepository.save(found);
-        
->>>>>>> 793402c6
         // Verify the changes
         LendingRecord updated = lendingRecordRepository.findLendingRecordById(record.getId()).orElse(null);
         assertNotNull(updated);
@@ -319,19 +283,11 @@
         // Test the recordClosing method
         LendingRecord found = lendingRecordRepository.findLendingRecordById(record.getId()).orElse(null);
         assertNotNull(found);
-<<<<<<< HEAD
 
         // Call the recordClosing method
         found.recordClosing(789, "Game returned in good condition");
         lendingRecordRepository.save(found);
 
-=======
-        
-        // Call the recordClosing method
-        found.recordClosing(789, "Game returned in good condition");
-        lendingRecordRepository.save(found);
-        
->>>>>>> 793402c6
         // Verify the changes
         LendingRecord updated = lendingRecordRepository.findLendingRecordById(record.getId()).orElse(null);
         assertNotNull(updated);
@@ -348,26 +304,15 @@
         // Test the getDurationInDays method
         LendingRecord found = lendingRecordRepository.findLendingRecordById(record.getId()).orElse(null);
         assertNotNull(found);
-<<<<<<< HEAD
 
         // The duration should be 7 days based on our setup
         assertEquals(7, found.getDurationInDays());
 
-=======
-        
-        // The duration should be 7 days based on our setup
-        assertEquals(7, found.getDurationInDays());
-        
->>>>>>> 793402c6
         // Change the end date to test different duration
         Date newEndDate = new Date(startDate.getTime() + 3 * 86400000); // 3 days after start
         found.setEndDate(newEndDate);
         lendingRecordRepository.save(found);
-<<<<<<< HEAD
-
-=======
-        
->>>>>>> 793402c6
+
         // Verify the updated duration
         LendingRecord updated = lendingRecordRepository.findLendingRecordById(record.getId()).orElse(null);
         assertNotNull(updated);
@@ -377,40 +322,24 @@
     @Test
     public void testConstructorValidations() {
         // Test constructor validations
-<<<<<<< HEAD
-
-=======
-        
->>>>>>> 793402c6
+
         // 1. End date before start date
         Date invalidEndDate = new Date(startDate.getTime() - 86400000); // 1 day before start
         Exception exception1 = assertThrows(IllegalArgumentException.class, () -> {
             new LendingRecord(startDate, invalidEndDate, LendingRecord.LendingStatus.ACTIVE, request, owner);
         });
         assertEquals("End date cannot be before start date", exception1.getMessage());
-<<<<<<< HEAD
-
-=======
-        
->>>>>>> 793402c6
+
         // 2. Null parameters
         Exception exception2 = assertThrows(IllegalArgumentException.class, () -> {
             new LendingRecord(null, endDate, LendingRecord.LendingStatus.ACTIVE, request, owner);
         });
         assertEquals("Required fields cannot be null", exception2.getMessage());
-<<<<<<< HEAD
 
         // 3. Mismatch between owner and game owner
         GameOwner differentOwner = new GameOwner("Different Owner", "different@test.com", "password123");
         gameOwnerRepository.save(differentOwner);
 
-=======
-        
-        // 3. Mismatch between owner and game owner
-        GameOwner differentOwner = new GameOwner("Different Owner", "different@test.com", "password123");
-        gameOwnerRepository.save(differentOwner);
-        
->>>>>>> 793402c6
         Exception exception3 = assertThrows(IllegalArgumentException.class, () -> {
             new LendingRecord(startDate, endDate, LendingRecord.LendingStatus.ACTIVE, request, differentOwner);
         });
