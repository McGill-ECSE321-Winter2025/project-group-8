package ca.mcgill.ecse321.gameorganizer.controllers;

import org.springframework.beans.factory.annotation.Autowired;
import org.springframework.http.HttpStatus;
import org.springframework.http.ResponseEntity;
<<<<<<< HEAD
import org.springframework.security.authentication.AuthenticationManager;
import org.springframework.security.authentication.BadCredentialsException;
import org.springframework.security.authentication.UsernamePasswordAuthenticationToken;
import org.springframework.security.core.Authentication;
=======
import org.springframework.security.authentication.AuthenticationManager; // Import
import org.springframework.security.authentication.BadCredentialsException; // Import
import org.springframework.security.authentication.UsernamePasswordAuthenticationToken; // Import
import org.springframework.security.core.Authentication; // Import
import org.springframework.security.core.AuthenticationException; // Import
import org.springframework.security.core.context.SecurityContextHolder; // Import
>>>>>>> 4c31ae23
import org.springframework.web.bind.annotation.PostMapping;
import org.springframework.web.bind.annotation.RequestBody;
import org.springframework.web.bind.annotation.RequestMapping;
import org.springframework.web.bind.annotation.RequestParam;
import org.springframework.web.bind.annotation.RestController;

import ca.mcgill.ecse321.gameorganizer.dto.AuthenticationDTO;
import ca.mcgill.ecse321.gameorganizer.dto.JwtAuthenticationResponse;
import ca.mcgill.ecse321.gameorganizer.dto.LoginResponse;
import ca.mcgill.ecse321.gameorganizer.exceptions.EmailNotFoundException;
import ca.mcgill.ecse321.gameorganizer.exceptions.InvalidPasswordException;
import ca.mcgill.ecse321.gameorganizer.models.Account;
import ca.mcgill.ecse321.gameorganizer.repositories.AccountRepository;
<<<<<<< HEAD
import ca.mcgill.ecse321.gameorganizer.security.JwtUtil;
import ca.mcgill.ecse321.gameorganizer.services.AuthenticationService;
=======
import ca.mcgill.ecse321.gameorganizer.services.AuthenticationService; // Import
>>>>>>> 4c31ae23
import jakarta.servlet.http.HttpSession;

/**
 * Controller to handle authentication-related endpoints.
 * Provides endpoints for login, logout, and password reset.
 *
 * @author Shine111111
 */
@RestController
@RequestMapping("/api/v1/auth")
public class AuthenticationController {

    // Keep AuthenticationService for logout/reset password for now, but not for login
    @Autowired
    private AuthenticationService authenticationService; 

    @Autowired // Inject AuthenticationManager
    private AuthenticationManager authenticationManager;

    @Autowired // Inject AccountRepository to get ID after successful auth
    private AccountRepository accountRepository;

    @Autowired
    private AuthenticationManager authenticationManager;

    @Autowired
    private JwtUtil jwtUtil;

    @Autowired
    private AccountRepository accountRepository;

    /**
     * Endpoint for user login.
     *
     * @param authenticationDTO the authentication data transfer object containing email and password
<<<<<<< HEAD
     * @return a ResponseEntity containing the JwtAuthenticationResponse if login is successful, or an error message if login fails
     */
    @PostMapping("/login")
    public ResponseEntity<?> login(@RequestBody AuthenticationDTO authenticationDTO) {
        try {
            // Authenticate the user
            Authentication authentication = authenticationManager.authenticate(
                    new UsernamePasswordAuthenticationToken(authenticationDTO.getEmail(), authenticationDTO.getPassword()));

            // Find the user account
            Account user = accountRepository.findByEmail(authenticationDTO.getEmail())
                    .orElseThrow(() -> new InvalidCredentialsException());

            // Generate JWT token
            String jwt = jwtUtil.generateToken(user.getEmail());

            // Return the token and user info
            return ResponseEntity.ok(new JwtAuthenticationResponse(jwt, user.getId(), user.getEmail()));
        } catch (BadCredentialsException e) {
            // Return 401 UNAUTHORIZED when credentials are invalid
=======
     * @param session the HTTP session
     * @return a ResponseEntity containing the LoginResponse if login is successful, or an UNAUTHORIZED status if login fails
     */
    @PostMapping("/login")
    public ResponseEntity<LoginResponse> login(@RequestBody AuthenticationDTO authenticationDTO) {
        try {
            // Validate input fields
            if (authenticationDTO.getEmail() == null || authenticationDTO.getEmail().isEmpty()) {
                return ResponseEntity.status(HttpStatus.BAD_REQUEST).body(null); // Email is missing
            }
            if (authenticationDTO.getPassword() == null || authenticationDTO.getPassword().isEmpty()) {
                return ResponseEntity.status(HttpStatus.BAD_REQUEST).body(null); // Password is missing
            }

            // Create authentication token
            UsernamePasswordAuthenticationToken authToken = new UsernamePasswordAuthenticationToken(
                    authenticationDTO.getEmail(), authenticationDTO.getPassword());

            // Authenticate using AuthenticationManager (which uses UserDetailsService)
            Authentication authentication = authenticationManager.authenticate(authToken);

            // Set the successful authentication in the SecurityContext
            SecurityContextHolder.getContext().setAuthentication(authentication);

            // Authentication successful, now get user details for the response
            // The principal's name is the email used for login
            String email = authentication.getName();
            Account user = accountRepository.findByEmail(email)
                    .orElseThrow(() -> new RuntimeException("Authenticated user not found in repository: " + email)); // Should not happen if auth succeeded

            // Note: Spring Security manages the session implicitly after successful authentication.
            // We don't need to manually set session attributes like before.

            return ResponseEntity.ok(new LoginResponse(user.getId(), user.getEmail()));

        } catch (BadCredentialsException e) {
            // Authentication failed (wrong email/password)
            return ResponseEntity.status(HttpStatus.UNAUTHORIZED).build();
        } catch (AuthenticationException e) {
            // Other authentication issues (e.g., user disabled, locked - depends on UserDetails implementation)
             System.err.println("Authentication failed: " + e.getMessage()); // Log other auth errors
>>>>>>> 4c31ae23
            return ResponseEntity.status(HttpStatus.UNAUTHORIZED).build();
        } catch (Exception e) {
             // Catch unexpected errors during login
             System.err.println("Unexpected error during login: " + e.getMessage());
             e.printStackTrace(); // Log stack trace for debugging
             return ResponseEntity.status(HttpStatus.INTERNAL_SERVER_ERROR).build();
        }
    }

    /**
     * Endpoint for user logout.
     *
     * @return a ResponseEntity indicating that the user has been logged out successfully
     */
    @PostMapping("/logout")
    public ResponseEntity<String> logout() {
        // With JWT, logout is handled client-side by removing the token
        return ResponseEntity.ok("Successfully logged out");
    }

    /**
     * Endpoint for resetting the user's password.
     *
     * @param email the user's email
     * @param newPassword the new password to set
     * @return a ResponseEntity indicating that the password has been updated successfully, or an error message if the email is not found or the new password is invalid
     */
    @PostMapping("/reset-password")
    public ResponseEntity<String> resetPassword(@RequestParam String email, @RequestParam String newPassword) {
        try {
            String result = authenticationService.resetPassword(email, newPassword);
            return ResponseEntity.ok(result);
        } catch (EmailNotFoundException | InvalidPasswordException e) {
            // Return 400 BAD REQUEST when the email is not found or password is invalid
            return ResponseEntity.status(HttpStatus.BAD_REQUEST).body(e.getMessage());
        }
    }
}<|MERGE_RESOLUTION|>--- conflicted
+++ resolved
@@ -3,19 +3,12 @@
 import org.springframework.beans.factory.annotation.Autowired;
 import org.springframework.http.HttpStatus;
 import org.springframework.http.ResponseEntity;
-<<<<<<< HEAD
 import org.springframework.security.authentication.AuthenticationManager;
 import org.springframework.security.authentication.BadCredentialsException;
 import org.springframework.security.authentication.UsernamePasswordAuthenticationToken;
 import org.springframework.security.core.Authentication;
-=======
-import org.springframework.security.authentication.AuthenticationManager; // Import
-import org.springframework.security.authentication.BadCredentialsException; // Import
-import org.springframework.security.authentication.UsernamePasswordAuthenticationToken; // Import
-import org.springframework.security.core.Authentication; // Import
-import org.springframework.security.core.AuthenticationException; // Import
-import org.springframework.security.core.context.SecurityContextHolder; // Import
->>>>>>> 4c31ae23
+import org.springframework.security.core.AuthenticationException;
+import org.springframework.security.core.context.SecurityContextHolder;
 import org.springframework.web.bind.annotation.PostMapping;
 import org.springframework.web.bind.annotation.RequestBody;
 import org.springframework.web.bind.annotation.RequestMapping;
@@ -29,12 +22,8 @@
 import ca.mcgill.ecse321.gameorganizer.exceptions.InvalidPasswordException;
 import ca.mcgill.ecse321.gameorganizer.models.Account;
 import ca.mcgill.ecse321.gameorganizer.repositories.AccountRepository;
-<<<<<<< HEAD
 import ca.mcgill.ecse321.gameorganizer.security.JwtUtil;
 import ca.mcgill.ecse321.gameorganizer.services.AuthenticationService;
-=======
-import ca.mcgill.ecse321.gameorganizer.services.AuthenticationService; // Import
->>>>>>> 4c31ae23
 import jakarta.servlet.http.HttpSession;
 
 /**
@@ -58,45 +47,16 @@
     private AccountRepository accountRepository;
 
     @Autowired
-    private AuthenticationManager authenticationManager;
-
-    @Autowired
     private JwtUtil jwtUtil;
-
-    @Autowired
-    private AccountRepository accountRepository;
 
     /**
      * Endpoint for user login.
      *
      * @param authenticationDTO the authentication data transfer object containing email and password
-<<<<<<< HEAD
      * @return a ResponseEntity containing the JwtAuthenticationResponse if login is successful, or an error message if login fails
      */
     @PostMapping("/login")
     public ResponseEntity<?> login(@RequestBody AuthenticationDTO authenticationDTO) {
-        try {
-            // Authenticate the user
-            Authentication authentication = authenticationManager.authenticate(
-                    new UsernamePasswordAuthenticationToken(authenticationDTO.getEmail(), authenticationDTO.getPassword()));
-
-            // Find the user account
-            Account user = accountRepository.findByEmail(authenticationDTO.getEmail())
-                    .orElseThrow(() -> new InvalidCredentialsException());
-
-            // Generate JWT token
-            String jwt = jwtUtil.generateToken(user.getEmail());
-
-            // Return the token and user info
-            return ResponseEntity.ok(new JwtAuthenticationResponse(jwt, user.getId(), user.getEmail()));
-        } catch (BadCredentialsException e) {
-            // Return 401 UNAUTHORIZED when credentials are invalid
-=======
-     * @param session the HTTP session
-     * @return a ResponseEntity containing the LoginResponse if login is successful, or an UNAUTHORIZED status if login fails
-     */
-    @PostMapping("/login")
-    public ResponseEntity<LoginResponse> login(@RequestBody AuthenticationDTO authenticationDTO) {
         try {
             // Validate input fields
             if (authenticationDTO.getEmail() == null || authenticationDTO.getEmail().isEmpty()) {
@@ -106,40 +66,34 @@
                 return ResponseEntity.status(HttpStatus.BAD_REQUEST).body(null); // Password is missing
             }
 
-            // Create authentication token
-            UsernamePasswordAuthenticationToken authToken = new UsernamePasswordAuthenticationToken(
-                    authenticationDTO.getEmail(), authenticationDTO.getPassword());
-
-            // Authenticate using AuthenticationManager (which uses UserDetailsService)
-            Authentication authentication = authenticationManager.authenticate(authToken);
+            // Create authentication token and authenticate the user
+            Authentication authentication = authenticationManager.authenticate(
+                    new UsernamePasswordAuthenticationToken(authenticationDTO.getEmail(), authenticationDTO.getPassword()));
 
             // Set the successful authentication in the SecurityContext
             SecurityContextHolder.getContext().setAuthentication(authentication);
 
-            // Authentication successful, now get user details for the response
-            // The principal's name is the email used for login
-            String email = authentication.getName();
-            Account user = accountRepository.findByEmail(email)
-                    .orElseThrow(() -> new RuntimeException("Authenticated user not found in repository: " + email)); // Should not happen if auth succeeded
+            // Find the user account
+            Account user = accountRepository.findByEmail(authenticationDTO.getEmail())
+                    .orElseThrow(() -> new RuntimeException("Authenticated user not found in repository: " + authenticationDTO.getEmail()));
 
-            // Note: Spring Security manages the session implicitly after successful authentication.
-            // We don't need to manually set session attributes like before.
+            // Generate JWT token
+            String jwt = jwtUtil.generateToken(user.getEmail());
 
-            return ResponseEntity.ok(new LoginResponse(user.getId(), user.getEmail()));
-
+            // Return the token and user info
+            return ResponseEntity.ok(new JwtAuthenticationResponse(jwt, user.getId(), user.getEmail()));
         } catch (BadCredentialsException e) {
-            // Authentication failed (wrong email/password)
+            // Return 401 UNAUTHORIZED when credentials are invalid
             return ResponseEntity.status(HttpStatus.UNAUTHORIZED).build();
         } catch (AuthenticationException e) {
             // Other authentication issues (e.g., user disabled, locked - depends on UserDetails implementation)
-             System.err.println("Authentication failed: " + e.getMessage()); // Log other auth errors
->>>>>>> 4c31ae23
+            System.err.println("Authentication failed: " + e.getMessage()); // Log other auth errors
             return ResponseEntity.status(HttpStatus.UNAUTHORIZED).build();
         } catch (Exception e) {
-             // Catch unexpected errors during login
-             System.err.println("Unexpected error during login: " + e.getMessage());
-             e.printStackTrace(); // Log stack trace for debugging
-             return ResponseEntity.status(HttpStatus.INTERNAL_SERVER_ERROR).build();
+            // Catch unexpected errors during login
+            System.err.println("Unexpected error during login: " + e.getMessage());
+            e.printStackTrace(); // Log stack trace for debugging
+            return ResponseEntity.status(HttpStatus.INTERNAL_SERVER_ERROR).build();
         }
     }
 
