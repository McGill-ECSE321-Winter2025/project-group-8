--- conflicted
+++ resolved
@@ -88,129 +88,6 @@
      * @return The created event
      */
     @PostMapping
-<<<<<<< HEAD
-    public ResponseEntity<EventResponse> createEvent(
-            @RequestBody CreateEventRequest request, 
-            HttpServletRequest httpRequest) {
-        
-        log.info("Attempting to create event with request: {}", request);
-        
-        // SPECIAL TEST BYPASS:
-        // In a test environment, if the request comes with explicit host information,
-        // and the host has a valid email, we'll use that directly for test purposes.
-        if (request != null && request.getHost() != null && request.getHost().getEmail() != null) {
-            String hostEmail = request.getHost().getEmail();
-            log.info("TEST MODE: Using host email directly from request: {}", hostEmail);
-            log.info("TEST MODE: Host in request: id={}, name={}, email={}", 
-                    request.getHost().getId(), request.getHost().getName(), request.getHost().getEmail());
-            
-            // Add more debug information about the request
-            if (request.getFeaturedGame() != null) {
-                log.info("TEST MODE: Featured game: id={}, name={}", 
-                        request.getFeaturedGame().getId(), request.getFeaturedGame().getName());
-            }
-            
-            try {
-                // For testing, explicitly look up the host
-                try {
-                    if (request.getHost() != null && request.getHost().getId() > 0) {
-                        log.info("TEST MODE: Looking up host by ID {}", request.getHost().getId());
-                    }
-                } catch (Exception e) {
-                    log.warn("TEST MODE: Error checking host ID: {}", e.getMessage());
-                }
-                
-                log.info("TEST MODE: Creating event directly with email {}", hostEmail);
-                Event event = eventService.createEvent(request, hostEmail);
-                log.info("TEST MODE: Event created successfully with ID: {}", event.getId());
-                return ResponseEntity.status(HttpStatus.CREATED).body(new EventResponse(event));
-            } catch (Exception e) {
-                log.error("TEST MODE: Error creating event: {}", e.getMessage(), e);
-                return ResponseEntity.status(HttpStatus.INTERNAL_SERVER_ERROR).build();
-            }
-        } else {
-            log.info("Not entering TEST MODE: request={}, host={}, email={}", 
-                    request != null ? "not null" : "null",
-                    request != null && request.getHost() != null ? "not null" : "null",
-                    request != null && request.getHost() != null && request.getHost().getEmail() != null ? 
-                            request.getHost().getEmail() : "null");
-        }
-        
-        // Normal non-test flow continues below
-        // Get authentication from multiple sources for reliability
-        Authentication authentication = null;
-        
-        // First try from request attribute (set by JwtAuthenticationFilter)
-        authentication = (Authentication) httpRequest.getAttribute(
-            JwtAuthenticationFilter.AUTH_ATTRIBUTE);
-        
-        // If not found, try from SecurityContextHolder
-        if (authentication == null) {
-            authentication = SecurityContextHolder.getContext().getAuthentication();
-            log.info("Using authentication from SecurityContextHolder: {}", authentication);
-        }
-        
-        // If still not found and we have authorization header, try to extract token and authenticate
-        if (authentication == null || authentication instanceof AnonymousAuthenticationToken) {
-            String authHeader = httpRequest.getHeader(HttpHeaders.AUTHORIZATION);
-            log.info("Falling back to manual header check. Authorization header: {}", 
-                    authHeader != null ? authHeader.substring(0, Math.min(20, authHeader.length())) + "..." : "null");
-            
-            if (authHeader != null && authHeader.startsWith("Bearer ")) {
-                // This is a test that provides the token directly - use it
-                // In a real situation, you'd validate the token properly
-                log.info("Authorization header found, using email from request");
-                // For testing purposes, we'll use the host email from the request
-                if (request.getHost() != null && request.getHost().getEmail() != null) {
-                    final String email = request.getHost().getEmail();
-                    log.info("Using email from request host: {}", email);
-                    
-                    // Create a simple authentication object for testing purposes
-                    authentication = new Authentication() {
-                        @Override public String getName() { return email; }
-                        @Override public Collection<? extends GrantedAuthority> getAuthorities() { 
-                            return Arrays.asList(new SimpleGrantedAuthority("ROLE_USER")); 
-                        }
-                        @Override public Object getCredentials() { return null; }
-                        @Override public Object getDetails() { return null; }
-                        @Override public Object getPrincipal() { return email; }
-                        @Override public boolean isAuthenticated() { return true; }
-                        @Override public void setAuthenticated(boolean b) { }
-                    };
-                }
-            }
-        }
-        
-        log.info("Final authentication object: {}", authentication);
-        
-        // Check authentication
-        if (authentication == null) {
-            log.error("Create Event: Authentication attribute is null in request");
-            return ResponseEntity.status(HttpStatus.UNAUTHORIZED).build();
-        }
-        
-        if (!authentication.isAuthenticated()) {
-            log.error("Create Event: User not authenticated (isAuthenticated=false)");
-            return ResponseEntity.status(HttpStatus.UNAUTHORIZED).build();
-        }
-        
-        log.info("Create Event: Authentication is valid. User: {}, Authorities: {}", 
-                authentication.getName(), authentication.getAuthorities());
-            
-        try {
-            String email = authentication.getName(); // Get email from Authentication
-            log.info("Creating event for email: {}", email);
-            Event event = eventService.createEvent(request, email);
-            log.info("Event created successfully with ID: {}", event.getId());
-            return ResponseEntity.status(HttpStatus.CREATED).body(new EventResponse(event));
-        } catch (IllegalArgumentException e) {
-            log.error("Invalid request creating event: {}", e.getMessage());
-            return ResponseEntity.status(HttpStatus.BAD_REQUEST).build();
-        } catch (Exception e) {
-            log.error("Error creating event: {}", e.getMessage(), e);
-            return ResponseEntity.status(HttpStatus.INTERNAL_SERVER_ERROR).build();
-        }
-=======
     public ResponseEntity<EventResponse> createEvent(@RequestBody CreateEventRequest request) { // Removed Principal parameter
         // Get Authentication directly from SecurityContextHolder
         Authentication authentication = SecurityContextHolder.getContext().getAuthentication();
@@ -233,7 +110,6 @@
 
         Event event = eventService.createEvent(request, email);
         return ResponseEntity.status(HttpStatus.CREATED).body(new EventResponse(event));
->>>>>>> 8b6c3196
     }
 
     /**
@@ -580,42 +456,4 @@
             return ResponseEntity.badRequest().build();
         }
     }
-
-    /**
-     * A simple test endpoint that returns the current authentication.
-     * 
-     * @param httpRequest The HTTP servlet request
-     * @return The authentication details
-     */
-    @GetMapping("/auth-test")
-    public ResponseEntity<String> testAuth(HttpServletRequest httpRequest) {
-        // Get authentication directly from the SecurityContextHolder
-        Authentication authentication = SecurityContextHolder.getContext().getAuthentication();
-        
-        log.info("Auth test: Authentication from SecurityContextHolder: {}", authentication);
-        
-        // If authentication is null or anonymous, try to get it from request attributes
-        if (authentication == null || authentication instanceof AnonymousAuthenticationToken) {
-            log.info("Using backup authentication from request attributes");
-            authentication = (Authentication) httpRequest.getAttribute(
-                JwtAuthenticationFilter.AUTH_ATTRIBUTE);
-            log.info("Backup authentication from request: {}", authentication);
-        }
-        
-        if (authentication == null) {
-            log.error("Auth test: Authentication object is null in both SecurityContextHolder and request");
-            return ResponseEntity.status(HttpStatus.UNAUTHORIZED).body("Authentication is null");
-        }
-        
-        if (!authentication.isAuthenticated()) {
-            log.error("Auth test: User not authenticated (isAuthenticated=false)");
-            return ResponseEntity.status(HttpStatus.UNAUTHORIZED).body("Not authenticated");
-        }
-        
-        String details = "Authenticated as: " + authentication.getName() + 
-                         " with authorities: " + authentication.getAuthorities();
-        log.info(details);
-        
-        return ResponseEntity.ok(details);
-    }
 }