package ca.mcgill.ecse321.gameorganizer.services;

import ca.mcgill.ecse321.gameorganizer.dtos.BorrowRequestDto;
import ca.mcgill.ecse321.gameorganizer.dtos.CreateBorrowRequestDto;
import ca.mcgill.ecse321.gameorganizer.models.BorrowRequest;
import ca.mcgill.ecse321.gameorganizer.models.BorrowRequestStatus;
import ca.mcgill.ecse321.gameorganizer.models.Game;
import ca.mcgill.ecse321.gameorganizer.models.Account;
import ca.mcgill.ecse321.gameorganizer.repositories.BorrowRequestRepository;
import ca.mcgill.ecse321.gameorganizer.repositories.GameRepository;
import ca.mcgill.ecse321.gameorganizer.repositories.AccountRepository;
import org.springframework.beans.factory.annotation.Autowired;
import org.springframework.stereotype.Service;
import org.springframework.transaction.annotation.Transactional;

import java.util.Date;
import java.util.List;
import java.util.Optional;
import java.util.stream.Collectors;

<<<<<<< HEAD
/**
 * Service for managing borrow requests in the game organizer system.
 * Handles request creation, retrieval, updates, and deletion.
 *
 * @autor Rayan Baida
 */
=======
>>>>>>> 793402c6
@Service
public class BorrowRequestService {

    private final BorrowRequestRepository borrowRequestRepository;
    private final GameRepository gameRepository;
    private final AccountRepository accountRepository;

<<<<<<< HEAD
    /**
     * Constructs a BorrowRequestService with required repositories.
     *
     * @param borrowRequestRepository Repository for borrow requests.
     * @param gameRepository Repository for games.
     * @param accountRepository Repository for user accounts.
     */
=======
>>>>>>> 793402c6
    @Autowired
    public BorrowRequestService(BorrowRequestRepository borrowRequestRepository, GameRepository gameRepository, AccountRepository accountRepository) {
        this.borrowRequestRepository = borrowRequestRepository;
        this.gameRepository = gameRepository;
        this.accountRepository = accountRepository;
    }

<<<<<<< HEAD
    /**
     * Creates a new borrow request.
     *
     * @param requestDTO The DTO containing request details.
     * @return The created borrow request as a DTO.
     * @throws IllegalArgumentException if the game or requester is not found, the owner requests their own game, or dates are invalid.
     */
=======
>>>>>>> 793402c6
    @Transactional
    public BorrowRequestDto createBorrowRequest(CreateBorrowRequestDto requestDTO) {
        Optional<Game> gameOpt = gameRepository.findById(requestDTO.getRequestedGameId());
        Optional<Account> requesterOpt = accountRepository.findById(requestDTO.getRequesterId());
<<<<<<< HEAD

        if (!gameOpt.isPresent()) {
            throw new IllegalArgumentException("Game not found.");
        }
        if (!requesterOpt.isPresent()) {
            throw new IllegalArgumentException("Requester not found.");
        }

        Game game = gameOpt.get();
        Account requester = requesterOpt.get();

        if (game.getOwner().equals(requester)) {
            throw new IllegalArgumentException("Owners cannot request their own game.");
        }

        if (!requestDTO.getEndDate().after(requestDTO.getStartDate())) {
            throw new IllegalArgumentException("End date must be after start date.");
        }

        List<BorrowRequest> overlappingRequests = borrowRequestRepository.findOverlappingApprovedRequests(
                game.getId(), requestDTO.getStartDate(), requestDTO.getEndDate());

        if (!overlappingRequests.isEmpty()) {
            throw new IllegalArgumentException("Game is unavailable for the requested period.");
        }

=======
    
        if (!gameOpt.isPresent()) {
            throw new IllegalArgumentException("Game not found.");
        }
        if (!requesterOpt.isPresent()) {
            throw new IllegalArgumentException("Requester not found.");
        }
    
        Game game = gameOpt.get();
        Account requester = requesterOpt.get();
    
        if (game.getOwner().equals(requester)) {
            throw new IllegalArgumentException("Owners cannot request their own game.");
        }
    
        // ✅ **NEW: Validate dates**
        if (!requestDTO.getEndDate().after(requestDTO.getStartDate())) {
            throw new IllegalArgumentException("End date must be after start date.");
        }
    
        List<BorrowRequest> overlappingRequests = borrowRequestRepository.findOverlappingApprovedRequests(
                game.getId(), requestDTO.getStartDate(), requestDTO.getEndDate());
    
        if (!overlappingRequests.isEmpty()) {
            throw new IllegalArgumentException("Game is unavailable for the requested period.");
        }
    
>>>>>>> 793402c6
        BorrowRequest borrowRequest = new BorrowRequest();
        borrowRequest.setRequestedGame(game);
        borrowRequest.setRequester(requester);
        borrowRequest.setStartDate(requestDTO.getStartDate());
        borrowRequest.setEndDate(requestDTO.getEndDate());
        borrowRequest.setStatus(BorrowRequestStatus.PENDING);
        borrowRequest.setRequestDate(new Date());
<<<<<<< HEAD

        BorrowRequest savedRequest = borrowRequestRepository.save(borrowRequest);

=======
    
        BorrowRequest savedRequest = borrowRequestRepository.save(borrowRequest);
        
>>>>>>> 793402c6
        return new BorrowRequestDto(
                savedRequest.getId(),
                savedRequest.getRequester().getId(),
                savedRequest.getRequestedGame().getId(),
                savedRequest.getStartDate(),
                savedRequest.getEndDate(),
                savedRequest.getStatus().name(),
                savedRequest.getRequestDate()
        );
    }
    

<<<<<<< HEAD
    /**
     * Retrieves a borrow request by its ID.
     *
     * @param id The borrow request ID.
     * @return The borrow request DTO.
     * @throws IllegalArgumentException if no request is found.
     */
=======
>>>>>>> 793402c6
    @Transactional
    public BorrowRequestDto getBorrowRequestById(int id) {
        BorrowRequest request = borrowRequestRepository.findBorrowRequestById(id)
                .orElseThrow(() -> new IllegalArgumentException("No borrow request found with ID " + id));

        return new BorrowRequestDto(
                request.getId(),
                request.getRequester().getId(),
                request.getRequestedGame().getId(),
                request.getStartDate(),
                request.getEndDate(),
                request.getStatus().name(),
                request.getRequestDate()
        );
    }

<<<<<<< HEAD
    /**
     * Retrieves all borrow requests.
     *
     * @return List of all borrow request DTOs.
     */
    @Transactional
    public List<BorrowRequestDto> getAllBorrowRequests() {
        return borrowRequestRepository.findAll().stream()
                .map(request -> new BorrowRequestDto(
                        request.getId(),
                        request.getRequester().getId(),
                        request.getRequestedGame().getId(),
                        request.getStartDate(),
                        request.getEndDate(),
                        request.getStatus().name(),
                        request.getRequestDate()
                ))
                .collect(Collectors.toList());
    }

    /**
     * Updates the status of a borrow request.
     *
     * @param id The borrow request ID.
     * @param newStatus The new status (APPROVED or DECLINED).
     * @return The updated borrow request DTO.
     * @throws IllegalArgumentException if the request is not found or status is invalid.
     */
    @Transactional
=======
    @Transactional
    public List<BorrowRequestDto> getAllBorrowRequests() {
        return borrowRequestRepository.findAll().stream()
                .map(request -> new BorrowRequestDto(
                        request.getId(),
                        request.getRequester().getId(),
                        request.getRequestedGame().getId(),
                        request.getStartDate(),
                        request.getEndDate(),
                        request.getStatus().name(),
                        request.getRequestDate()
                ))
                .collect(Collectors.toList());
    }

    @Transactional
>>>>>>> 793402c6
    public BorrowRequestDto updateBorrowRequestStatus(int id, String newStatus) {
        BorrowRequest request = borrowRequestRepository.findBorrowRequestById(id)
                .orElseThrow(() -> new IllegalArgumentException("No borrow request found with ID " + id));

        if (!newStatus.equals("APPROVED") && !newStatus.equals("DECLINED")) {
            throw new IllegalArgumentException("Invalid status.");
        }

        request.setStatus(BorrowRequestStatus.valueOf(newStatus));
        BorrowRequest updatedRequest = borrowRequestRepository.save(request);

        return new BorrowRequestDto(
                updatedRequest.getId(),
                updatedRequest.getRequester().getId(),
                updatedRequest.getRequestedGame().getId(),
                updatedRequest.getStartDate(),
                updatedRequest.getEndDate(),
                updatedRequest.getStatus().name(),
                updatedRequest.getRequestDate()
        );
    }

<<<<<<< HEAD
    /**
     * Deletes a borrow request by its ID.
     *
     * @param id The borrow request ID.
     * @throws IllegalArgumentException if no request is found.
     */
=======
>>>>>>> 793402c6
    @Transactional
    public void deleteBorrowRequest(int id) {
        BorrowRequest request = borrowRequestRepository.findBorrowRequestById(id)
                .orElseThrow(() -> new IllegalArgumentException("No borrow request found with ID " + id));
        borrowRequestRepository.delete(request);
    }
}<|MERGE_RESOLUTION|>--- conflicted
+++ resolved
@@ -18,23 +18,18 @@
 import java.util.Optional;
 import java.util.stream.Collectors;
 
-<<<<<<< HEAD
 /**
  * Service for managing borrow requests in the game organizer system.
  * Handles request creation, retrieval, updates, and deletion.
  *
  * @autor Rayan Baida
  */
-=======
->>>>>>> 793402c6
 @Service
 public class BorrowRequestService {
 
     private final BorrowRequestRepository borrowRequestRepository;
     private final GameRepository gameRepository;
     private final AccountRepository accountRepository;
-
-<<<<<<< HEAD
     /**
      * Constructs a BorrowRequestService with required repositories.
      *
@@ -42,8 +37,6 @@
      * @param gameRepository Repository for games.
      * @param accountRepository Repository for user accounts.
      */
-=======
->>>>>>> 793402c6
     @Autowired
     public BorrowRequestService(BorrowRequestRepository borrowRequestRepository, GameRepository gameRepository, AccountRepository accountRepository) {
         this.borrowRequestRepository = borrowRequestRepository;
@@ -51,7 +44,6 @@
         this.accountRepository = accountRepository;
     }
 
-<<<<<<< HEAD
     /**
      * Creates a new borrow request.
      *
@@ -59,13 +51,10 @@
      * @return The created borrow request as a DTO.
      * @throws IllegalArgumentException if the game or requester is not found, the owner requests their own game, or dates are invalid.
      */
-=======
->>>>>>> 793402c6
     @Transactional
     public BorrowRequestDto createBorrowRequest(CreateBorrowRequestDto requestDTO) {
         Optional<Game> gameOpt = gameRepository.findById(requestDTO.getRequestedGameId());
         Optional<Account> requesterOpt = accountRepository.findById(requestDTO.getRequesterId());
-<<<<<<< HEAD
 
         if (!gameOpt.isPresent()) {
             throw new IllegalArgumentException("Game not found.");
@@ -92,35 +81,6 @@
             throw new IllegalArgumentException("Game is unavailable for the requested period.");
         }
 
-=======
-    
-        if (!gameOpt.isPresent()) {
-            throw new IllegalArgumentException("Game not found.");
-        }
-        if (!requesterOpt.isPresent()) {
-            throw new IllegalArgumentException("Requester not found.");
-        }
-    
-        Game game = gameOpt.get();
-        Account requester = requesterOpt.get();
-    
-        if (game.getOwner().equals(requester)) {
-            throw new IllegalArgumentException("Owners cannot request their own game.");
-        }
-    
-        // ✅ **NEW: Validate dates**
-        if (!requestDTO.getEndDate().after(requestDTO.getStartDate())) {
-            throw new IllegalArgumentException("End date must be after start date.");
-        }
-    
-        List<BorrowRequest> overlappingRequests = borrowRequestRepository.findOverlappingApprovedRequests(
-                game.getId(), requestDTO.getStartDate(), requestDTO.getEndDate());
-    
-        if (!overlappingRequests.isEmpty()) {
-            throw new IllegalArgumentException("Game is unavailable for the requested period.");
-        }
-    
->>>>>>> 793402c6
         BorrowRequest borrowRequest = new BorrowRequest();
         borrowRequest.setRequestedGame(game);
         borrowRequest.setRequester(requester);
@@ -128,15 +88,9 @@
         borrowRequest.setEndDate(requestDTO.getEndDate());
         borrowRequest.setStatus(BorrowRequestStatus.PENDING);
         borrowRequest.setRequestDate(new Date());
-<<<<<<< HEAD
 
         BorrowRequest savedRequest = borrowRequestRepository.save(borrowRequest);
 
-=======
-    
-        BorrowRequest savedRequest = borrowRequestRepository.save(borrowRequest);
-        
->>>>>>> 793402c6
         return new BorrowRequestDto(
                 savedRequest.getId(),
                 savedRequest.getRequester().getId(),
@@ -148,8 +102,6 @@
         );
     }
     
-
-<<<<<<< HEAD
     /**
      * Retrieves a borrow request by its ID.
      *
@@ -157,8 +109,6 @@
      * @return The borrow request DTO.
      * @throws IllegalArgumentException if no request is found.
      */
-=======
->>>>>>> 793402c6
     @Transactional
     public BorrowRequestDto getBorrowRequestById(int id) {
         BorrowRequest request = borrowRequestRepository.findBorrowRequestById(id)
@@ -175,7 +125,6 @@
         );
     }
 
-<<<<<<< HEAD
     /**
      * Retrieves all borrow requests.
      *
@@ -205,24 +154,6 @@
      * @throws IllegalArgumentException if the request is not found or status is invalid.
      */
     @Transactional
-=======
-    @Transactional
-    public List<BorrowRequestDto> getAllBorrowRequests() {
-        return borrowRequestRepository.findAll().stream()
-                .map(request -> new BorrowRequestDto(
-                        request.getId(),
-                        request.getRequester().getId(),
-                        request.getRequestedGame().getId(),
-                        request.getStartDate(),
-                        request.getEndDate(),
-                        request.getStatus().name(),
-                        request.getRequestDate()
-                ))
-                .collect(Collectors.toList());
-    }
-
-    @Transactional
->>>>>>> 793402c6
     public BorrowRequestDto updateBorrowRequestStatus(int id, String newStatus) {
         BorrowRequest request = borrowRequestRepository.findBorrowRequestById(id)
                 .orElseThrow(() -> new IllegalArgumentException("No borrow request found with ID " + id));
@@ -245,15 +176,12 @@
         );
     }
 
-<<<<<<< HEAD
     /**
      * Deletes a borrow request by its ID.
      *
      * @param id The borrow request ID.
      * @throws IllegalArgumentException if no request is found.
      */
-=======
->>>>>>> 793402c6
     @Transactional
     public void deleteBorrowRequest(int id) {
         BorrowRequest request = borrowRequestRepository.findBorrowRequestById(id)
