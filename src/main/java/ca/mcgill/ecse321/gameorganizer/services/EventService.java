package ca.mcgill.ecse321.gameorganizer.services;

import ca.mcgill.ecse321.gameorganizer.models.Account;
import ca.mcgill.ecse321.gameorganizer.models.Event;
import ca.mcgill.ecse321.gameorganizer.models.Registration;
import ca.mcgill.ecse321.gameorganizer.repositories.EventRepository;
import ca.mcgill.ecse321.gameorganizer.repositories.GameRepository;
import ca.mcgill.ecse321.gameorganizer.dtos.CreateEventRequest;

import org.springframework.beans.factory.annotation.Autowired;
import org.springframework.http.ResponseEntity;
import org.springframework.stereotype.Service;
import org.springframework.transaction.annotation.Transactional;
import org.springframework.http.HttpStatus;
import org.springframework.validation.annotation.Validated;

import java.util.List;
import java.util.UUID;
import java.util.Date;



/**
 * Service class that handles business logic for event management operations.
 * Provides methods for creating, retrieving, updating, and deleting gaming events.
 * Ensures business rules and validation for event operations.
 * 
 * @author @Yessine-glitch
 */
@Service
public class EventService {

<<<<<<< HEAD
    @Autowired
    private EventRepository eventRepository;
=======
    private final EventRepository eventRepository;
>>>>>>> 793402c6

    @Autowired
    private GameRepository gameRepository;

    // TODO: Associate an event to a host
    /**
     * Creates a new event in the system after validating required fields.
     *
     * @param newEvent The event object to create
     * @return ResponseEntity with creation confirmation message
     * @throws IllegalArgumentException if required fields are missing or invalid
     */
    @Transactional
<<<<<<< HEAD
    public Event createEvent(CreateEventRequest newEvent) {
=======
    public ResponseEntity<String> createEvent(Event newEvent, Account host) {
>>>>>>> 793402c6
        
        if (newEvent.getTitle() == null || newEvent.getTitle().trim().isEmpty()) {
            throw new IllegalArgumentException("Event title cannot be empty");
        }
        if (newEvent.getDateTime() == null) {
            throw new IllegalArgumentException("Event date/time cannot be null");
        }
        if (newEvent.getMaxParticipants() <= 0) {
            throw new IllegalArgumentException("Maximum participants must be greater than 0");
        }
        if (newEvent.getFeaturedGame() == null) {
            throw new IllegalArgumentException("Featured game cannot be null");
        }
        if (newEvent.getHost() == null) {
            throw new IllegalArgumentException("Host cannot be null");
        }
        
        Event e = new Event(
            newEvent.getTitle(),
            newEvent.getDateTime(),
            newEvent.getLocation(),
            newEvent.getDescription(),
            newEvent.getMaxParticipants(),
            newEvent.getFeaturedGame(),
            newEvent.getHost()
        );

        return eventRepository.save(e);
    }

    /**
     * Retrieves an event by its unique identifier.
     *
     * @param id The ID of the event to retrieve
     * @return The Event object
     * @throws IllegalArgumentException if no event is found with the given ID
     */
    @Transactional
    public Event getEventById(Integer id) {
        Event event = eventRepository.findEventById(id)
        .orElseThrow(() -> new IllegalArgumentException("Event with id " + id + " does not exist"));
    
        // Handle date conversion if needed
        if (event.getDateTime() instanceof java.sql.Timestamp) {
            java.sql.Timestamp timestamp = (java.sql.Timestamp) event.getDateTime();
            event.setDateTime(new java.sql.Date(timestamp.getTime()));
        }
    
        return event;
    }   

    /**
     * Retrieves all events in the system.
     *
     * @return List of all Event objects
     */
    @Transactional
    public List<Event> getAllEvents() {
        List<Event> events = eventRepository.findAll();

        for (Event event : events) {
            if (event.getDateTime() instanceof java.util.Date) {
                java.util.Date utilDate = (java.util.Date) event.getDateTime();
                event.setDateTime(new java.sql.Date(utilDate.getTime()));
            }
        }

        return events;
    }

    // TODO: Change to be callable by associated owner only
    /**
     * Updates an existing event's information.
     *
     * @param id The ID of the event to update
     * @param title The new title for the event (optional)
     * @param dateTime The new date and time for the event (optional)
     * @param location The new location for the event (optional)
     * @param description The new description for the event (optional)
     * @param maxParticipants The new maximum number of participants (must be greater than 0)
     * @return ResponseEntity with update confirmation message
     * @throws IllegalArgumentException if the event is not found or if maxParticipants is invalid
     */
    @Transactional
public Event updateEvent(Integer id, String title, Date dateTime, 
        String location, String description, int maxParticipants) {
    Event event = eventRepository.findEventById(id).orElseThrow(
        () -> new IllegalArgumentException("Event with id " + id + " does not exist")
    );

    if (title != null && !title.trim().isEmpty()) {
        event.setTitle(title);
    }
    if (dateTime != null) {
        event.setDateTime(dateTime);
    }
    if (location != null) {
        event.setLocation(location);
    }
    if (description != null) {
        event.setDescription(description);
    }
    if (maxParticipants > 0) {
        event.setMaxParticipants(maxParticipants);
    }

<<<<<<< HEAD
    return eventRepository.save(event);
}
=======

    // TODO: Change to be callable by associated owner only
>>>>>>> 793402c6

    /**
     * Deletes an event from the system.
     *
     * @param id The ID of the event to delete
     * @return ResponseEntity with deletion confirmation message
     * @throws IllegalArgumentException if no event is found with the given ID
     */

    @Transactional
    public ResponseEntity<String> deleteEvent(Integer id) {
        Event eventToDelete = eventRepository.findEventById(id).orElseThrow(
            () -> new IllegalArgumentException("Event with id " + id + " does not exist")
        );
        eventRepository.delete(eventToDelete);
        return ResponseEntity.ok("Event with id " + id + " has been deleted");
    }

<<<<<<< HEAD

     /**
     * Finds events scheduled on a specific date.
     * Handles date type conversion to ensure consistent results.
     *
     * @param date The date to search for
     * @return List of events scheduled on the given date
     */
    @Transactional
    public List<Event> findEventsByDate(java.sql.Date date) {
        List<Event> events = eventRepository.findEventByDateTime(date);
        
        for (Event event : events) {
            if (event.getDateTime() instanceof java.sql.Timestamp) {
                java.sql.Timestamp timestamp = (java.sql.Timestamp) event.getDateTime();
                event.setDateTime(new java.sql.Date(timestamp.getTime()));
            }
        }
        
        return events;
    }

    /**
     * Finds events featuring a specific game by the game's ID.
     *
     * @param gameId The ID of the featured game
     * @return List of events featuring the specified game
     */
    @Transactional
    public List<Event> findEventsByGameId(int gameId) {
        List<Event> events = eventRepository.findEventByFeaturedGameId(gameId);
        
        for (Event event : events) {
            if (event.getDateTime() instanceof java.sql.Timestamp) {
                java.sql.Timestamp timestamp = (java.sql.Timestamp) event.getDateTime();
                event.setDateTime(new java.sql.Date(timestamp.getTime()));
            }
        }
        
        return events;
    }

    /**
     * Finds events featuring a specific game by the game's name.
     *
     * @param gameName The name of the featured game
     * @return List of events featuring the specified game
     */
    @Transactional
    public List<Event> findEventsByGameName(String gameName) {
        if (gameName == null || gameName.trim().isEmpty()) {
            throw new IllegalArgumentException("Game name cannot be empty");
        }
        
        List<Event> events = eventRepository.findEventByFeaturedGameName(gameName);
        
        for (Event event : events) {
            if (event.getDateTime() instanceof java.sql.Timestamp) {
                java.sql.Timestamp timestamp = (java.sql.Timestamp) event.getDateTime();
                event.setDateTime(new java.sql.Date(timestamp.getTime()));
            }
        }
        
        return events;
    }

    /**
     * Finds events hosted by a specific user by the host's ID.
     *
     * @param hostId The ID of the host
     * @return List of events hosted by the specified user
     */
    @Transactional
    public List<Event> findEventsByHostId(int hostId) {
        List<Event> events = eventRepository.findEventByHostId(hostId);
        
        for (Event event : events) {
            if (event.getDateTime() instanceof java.sql.Timestamp) {
                java.sql.Timestamp timestamp = (java.sql.Timestamp) event.getDateTime();
                event.setDateTime(new java.sql.Date(timestamp.getTime()));
            }
        }
        
        return events;
    }

    /**
     * Finds events hosted by a specific user by the host's username.
     *
     * @param hostUsername The username of the host
     * @return List of events hosted by the specified user
     */
    @Transactional
    public List<Event> findEventsByHostName(String hostUsername) {
        if (hostUsername == null || hostUsername.trim().isEmpty()) {
            throw new IllegalArgumentException("Host username cannot be empty");
        }
        
        List<Event> events = eventRepository.findEventByHostName(hostUsername);
        
        for (Event event : events) {
            if (event.getDateTime() instanceof java.sql.Timestamp) {
                java.sql.Timestamp timestamp = (java.sql.Timestamp) event.getDateTime();
                event.setDateTime(new java.sql.Date(timestamp.getTime()));
            }
        }
        
        return events;
    }

    /**
     * Finds events where the featured game has a specific minimum number of players.
     * Useful for filtering events based on game characteristics.
     *
     * @param minPlayers The minimum number of players for the featured game
     * @return List of events with games matching the minimum player count
     */
    @Transactional
    public List<Event> findEventsByGameMinPlayers(int minPlayers) {
        if (minPlayers <= 0) {
            throw new IllegalArgumentException("Minimum players must be greater than 0");
        }
        
        List<Event> events = eventRepository.findByFeaturedGameMinPlayersGreaterThanEqual(minPlayers);
        
        for (Event event : events) {
            if (event.getDateTime() instanceof java.sql.Timestamp) {
                java.sql.Timestamp timestamp = (java.sql.Timestamp) event.getDateTime();
                event.setDateTime(new java.sql.Date(timestamp.getTime()));
            }
        }
        
        return events;
    }

    /**
     * Finds events by location, with partial matching supported.
     *
     * @param location The location text to search for
     * @return List of events at locations matching the search text
     */
    @Transactional
    public List<Event> findEventsByLocationContaining(String location) {
        if (location == null || location.trim().isEmpty()) {
            throw new IllegalArgumentException("Location search text cannot be empty");
        }
        
        List<Event> events = eventRepository.findEventByLocationContaining(location);
        
        for (Event event : events) {
            if (event.getDateTime() instanceof java.sql.Timestamp) {
                java.sql.Timestamp timestamp = (java.sql.Timestamp) event.getDateTime();
                event.setDateTime(new java.sql.Date(timestamp.getTime()));
            }
        }
        
        return events;
=======
    // TODO
    public void registerForEvent() {

    }

    // TODO
    public void unregisterForEvent() {

    }

    // TODO
    public List<Registration> getRegistrationsForUser(Account account) {
        return null;
>>>>>>> 793402c6
    }
}<|MERGE_RESOLUTION|>--- conflicted
+++ resolved
@@ -30,12 +30,8 @@
 @Service
 public class EventService {
 
-<<<<<<< HEAD
     @Autowired
     private EventRepository eventRepository;
-=======
-    private final EventRepository eventRepository;
->>>>>>> 793402c6
 
     @Autowired
     private GameRepository gameRepository;
@@ -49,11 +45,7 @@
      * @throws IllegalArgumentException if required fields are missing or invalid
      */
     @Transactional
-<<<<<<< HEAD
     public Event createEvent(CreateEventRequest newEvent) {
-=======
-    public ResponseEntity<String> createEvent(Event newEvent, Account host) {
->>>>>>> 793402c6
         
         if (newEvent.getTitle() == null || newEvent.getTitle().trim().isEmpty()) {
             throw new IllegalArgumentException("Event title cannot be empty");
@@ -160,13 +152,8 @@
         event.setMaxParticipants(maxParticipants);
     }
 
-<<<<<<< HEAD
     return eventRepository.save(event);
 }
-=======
-
-    // TODO: Change to be callable by associated owner only
->>>>>>> 793402c6
 
     /**
      * Deletes an event from the system.
@@ -185,7 +172,6 @@
         return ResponseEntity.ok("Event with id " + id + " has been deleted");
     }
 
-<<<<<<< HEAD
 
      /**
      * Finds events scheduled on a specific date.
@@ -343,20 +329,5 @@
         }
         
         return events;
-=======
-    // TODO
-    public void registerForEvent() {
-
-    }
-
-    // TODO
-    public void unregisterForEvent() {
-
-    }
-
-    // TODO
-    public List<Registration> getRegistrationsForUser(Account account) {
-        return null;
->>>>>>> 793402c6
     }
 }