--- conflicted
+++ resolved
@@ -1,8 +1,6 @@
 package ca.mcgill.ecse321.gameorganizer.services;
 
-import ca.mcgill.ecse321.gameorganizer.models.Account;
 import ca.mcgill.ecse321.gameorganizer.models.Event;
-import ca.mcgill.ecse321.gameorganizer.models.Registration;
 import ca.mcgill.ecse321.gameorganizer.repositories.EventRepository;
 import ca.mcgill.ecse321.gameorganizer.repositories.GameRepository;
 import ca.mcgill.ecse321.gameorganizer.requests.CreateEventRequest;
@@ -30,7 +28,7 @@
 @Service
 public class EventService {
 
-    private final EventRepository eventRepository;
+    private EventRepository eventRepository;
 
     @Autowired
     private GameRepository gameRepository;
@@ -45,7 +43,6 @@
         this.eventRepository = eventRepository;
     }
 
-    // TODO: Associate an event to a host
     /**
      * Creates a new event in the system after validating required fields.
      *
@@ -54,11 +51,7 @@
      * @throws IllegalArgumentException if required fields are missing or invalid
      */
     @Transactional
-<<<<<<< HEAD
-    public ResponseEntity<String> createEvent(Event newEvent, Account host) {
-=======
     public Event createEvent(CreateEventRequest newEvent) {
->>>>>>> 7e80a852
         
         if (newEvent.getTitle() == null || newEvent.getTitle().trim().isEmpty()) {
             throw new IllegalArgumentException("Event title cannot be empty");
@@ -125,7 +118,6 @@
         return events;
     }
 
-    // TODO: Change to be callable by associated owner only
     /**
      * Updates an existing event's information.
      *
@@ -164,9 +156,6 @@
     return eventRepository.save(event);
 }
 
-
-    // TODO: Change to be callable by associated owner only
-
     /**
      * Deletes an event from the system.
      *
@@ -174,7 +163,6 @@
      * @return ResponseEntity with deletion confirmation message
      * @throws IllegalArgumentException if no event is found with the given ID
      */
-
     @Transactional
     public ResponseEntity<String> deleteEvent(UUID id) {
         Event eventToDelete = eventRepository.findEventById(id).orElseThrow(
@@ -184,21 +172,6 @@
         return ResponseEntity.ok("Event with id " + id + " has been deleted");
     }
 
-<<<<<<< HEAD
-    // TODO
-    public void registerForEvent() {
-
-    }
-
-    // TODO
-    public void unregisterForEvent() {
-
-    }
-
-    // TODO
-    public List<Registration> getRegistrationsForUser(Account account) {
-        return null;
-=======
 
      /**
      * Finds events scheduled on a specific date.
@@ -356,6 +329,5 @@
         }
         
         return events;
->>>>>>> 7e80a852
     }
 }