--- conflicted
+++ resolved
@@ -5,6 +5,8 @@
 import java.util.Optional;
 import java.util.stream.Collectors;
 
+import org.slf4j.Logger; // Added Logger import
+import org.slf4j.LoggerFactory; // Added LoggerFactory import
 import org.springframework.beans.factory.annotation.Autowired;
 import org.springframework.http.ResponseEntity;
 import org.springframework.security.core.Authentication;
@@ -43,11 +45,13 @@
 @Service
 public class GameService {
 
+    private static final Logger logger = LoggerFactory.getLogger(GameService.class); // Added logger
+
     private GameRepository gameRepository;
     private ReviewRepository reviewRepository;
     private AccountRepository accountRepository;
     private RegistrationRepository  registrationRepository;
-    private EventRepository eventRepository; 
+    private EventRepository eventRepository;
 
 
     @Autowired
@@ -81,7 +85,7 @@
             }
             String comment = submittedReview.getComment() != null ? submittedReview.getComment() : "";
             int gameId = submittedReview.getGameId();
-            
+
             // Validate game exists
             Game reviewedGame = gameRepository.findGameById(gameId);
             if (reviewedGame == null){
@@ -91,13 +95,13 @@
             // Get reviewer from authenticated context
             Authentication authentication = SecurityContextHolder.getContext().getAuthentication();
             String reviewerEmail = authentication.getName();
-            
+
             // Validate reviewerId in DTO matches authenticated user
             String dtoReviewerId = submittedReview.getReviewerId();
             if (dtoReviewerId != null && !dtoReviewerId.isEmpty() && !dtoReviewerId.equals(reviewerEmail)) {
                 throw new IllegalArgumentException("Reviewer email in request does not match authenticated user");
             }
-            
+
             Account reviewer = accountRepository.findByEmail(reviewerEmail)
                     .orElseThrow(() -> new UnauthedException("Authenticated reviewer account not found in database."));
 
@@ -119,6 +123,7 @@
             throw e;
         } catch (Exception e) {
              // Log unexpected errors
+             logger.error("Unexpected error submitting review: {}", e.getMessage(), e);
              throw new RuntimeException("An unexpected error occurred while submitting the review.", e);
         }
     }
@@ -130,7 +135,7 @@
      * @return ResponseEntity with creation confirmation message
      * @throws IllegalArgumentException if game details are invalid
      */
-  
+
     @Transactional
     @PreAuthorize("hasAuthority('ROLE_GAME_OWNER')") // Ensure only game owners can create games
     public GameResponseDto createGame(GameCreationDto aNewGame) {
@@ -147,76 +152,75 @@
             if (aNewGame.getCategory() == null){
                 throw new IllegalArgumentException("Game must have a category");
             }
-            
+
             // Get owner account
             Account ownerAccount;
             String ownerEmail;
-            
+
             // Use ownerId from DTO if provided
             String dtoOwnerId = aNewGame.getOwnerId();
-            
+
             // Get authentication from security context
             Authentication authentication = SecurityContextHolder.getContext().getAuthentication();
-            
+
             // DEBUG: Log authentication info
-            System.out.println("GameService.createGame: Authentication from SecurityContextHolder: " + 
+            logger.debug("GameService.createGame: Authentication from SecurityContextHolder: {}",
                 (authentication != null ? authentication.getName() : "null"));
-            
+
             if (authentication == null) {
                 throw new UnauthedException("No authentication found in security context");
             }
-            
+
             if (dtoOwnerId != null && !dtoOwnerId.isEmpty()) {
                 ownerEmail = dtoOwnerId;
-                
+
                 // DEBUG: Verify owner email matches authenticated user
                 if (!ownerEmail.equals(authentication.getName())) {
-                    System.out.println("GameService.createGame: WARNING - DTO owner email (" + ownerEmail + 
-                        ") doesn't match authenticated user (" + authentication.getName() + ")");
+                    logger.warn("GameService.createGame: WARNING - DTO owner email ({}) doesn't match authenticated user ({})",
+                        ownerEmail, authentication.getName());
                 }
-                
+
                 ownerAccount = accountRepository.findByEmail(ownerEmail)
                     .orElseThrow(() -> new UnauthedException("Owner with email " + ownerEmail + " does not exist"));
             } else {
                 // Otherwise use authenticated user
                 ownerEmail = authentication.getName();
-                System.out.println("GameService.createGame: Using authenticated user as owner: " + ownerEmail);
-                
+                logger.debug("GameService.createGame: Using authenticated user as owner: {}", ownerEmail);
+
                 ownerAccount = accountRepository.findByEmail(ownerEmail)
                     .orElseThrow(() -> new UnauthedException("Authenticated owner account not found in database."));
             }
 
             // Ensure the account is indeed a GameOwner
             if (!(ownerAccount instanceof GameOwner)) {
-                System.out.println("GameService.createGame: User is not a GameOwner: " + ownerEmail);
+                logger.warn("GameService.createGame: User is not a GameOwner: {}", ownerEmail);
                 throw new ForbiddenException("User is not a GameOwner.");
             }
-            
+
             GameOwner gameOwner = (GameOwner) ownerAccount;
-            System.out.println("GameService.createGame: Verified GameOwner status for: " + ownerEmail);
+            logger.debug("GameService.createGame: Verified GameOwner status for: {}", ownerEmail);
 
             // Create and save the game
-            Game createdGame = new Game(aNewGame.getName(), aNewGame.getMinPlayers(), aNewGame.getMaxPlayers(), 
+            Game createdGame = new Game(aNewGame.getName(), aNewGame.getMinPlayers(), aNewGame.getMaxPlayers(),
                                         aNewGame.getImage(), new Date());
             createdGame.setOwner(gameOwner);
             createdGame.setCategory(aNewGame.getCategory());
-            
+
             Game savedGame = gameRepository.save(createdGame);
-            System.out.println("GameService.createGame: Successfully created game: " + savedGame.getId() + 
-                " - " + savedGame.getName() + " for owner: " + ownerEmail);
+            logger.info("GameService.createGame: Successfully created game: {} - {} for owner: {}",
+                savedGame.getId(), savedGame.getName(), ownerEmail);
 
             return new GameResponseDto(savedGame);
 
         } catch (IllegalArgumentException | ForbiddenException | UnauthedException e) {
-            System.out.println("GameService.createGame: Error: " + e.getClass().getSimpleName() + " - " + e.getMessage());
+            logger.error("GameService.createGame: Error: {} - {}", e.getClass().getSimpleName(), e.getMessage());
             throw e; // Re-throw these exceptions directly
         } catch (org.springframework.security.access.AccessDeniedException e) {
-            System.out.println("GameService.createGame: Access denied: " + e.getMessage());
+            logger.error("GameService.createGame: Access denied: {}", e.getMessage());
             throw new ForbiddenException("Access denied: User must have ROLE_GAME_OWNER to create a game.");
         } catch (Exception e) {
             // Log unexpected errors
-            System.out.println("GameService.createGame: Unexpected error: " + e.getMessage());
-            e.printStackTrace();
+            logger.error("GameService.createGame: Unexpected error: {}", e.getMessage(), e);
             throw new RuntimeException("An unexpected error occurred while creating the game.", e);
         }
     }
@@ -380,7 +384,7 @@
             }
 
             // Authorization handled by @PreAuthorize
-    
+
         // Validate the update data
         if (updateDto.getName() == null || updateDto.getName().trim().isEmpty()) {
             throw new IllegalArgumentException("Game name cannot be empty");
@@ -391,19 +395,19 @@
         if (updateDto.getMaxPlayers() < updateDto.getMinPlayers()) {
             throw new IllegalArgumentException("Maximum players must be greater than or equal to minimum players");
         }
-    
+
         // Update only the fields you want to change
         game.setName(updateDto.getName());
         game.setMinPlayers(updateDto.getMinPlayers());
         game.setMaxPlayers(updateDto.getMaxPlayers());
         game.setImage(updateDto.getImage());
-    
+
         // Save the updated game
             gameRepository.save(game);
-        
+
             // Return the updated game as DTO
             return new GameResponseDto(game);
-            
+
         } catch (IllegalArgumentException | ResourceNotFoundException e) {
             throw e; // Re-throw validation/not found errors
         } catch (org.springframework.security.access.AccessDeniedException e) {
@@ -413,10 +417,21 @@
              throw e;
         } catch (Exception e) {
              // Log unexpected errors
+             logger.error("Unexpected error updating game {}: {}", id, e.getMessage(), e);
              throw new RuntimeException("An unexpected error occurred while updating the game.", e);
         }
     }
 
+    /**
+     * Deletes a game and its associated events and registrations.
+     *
+     * @param id The ID of the game to delete.
+     * @return ResponseEntity indicating success or failure.
+     * @throws ResourceNotFoundException If the game with the specified ID does not exist.
+     * @throws ForbiddenException If the authenticated user is not the owner of the game.
+     * @throws UnauthedException If the user is not authenticated.
+     * @throws RuntimeException For any other unexpected errors during deletion.
+     */
     @Transactional
     @PreAuthorize("@gameService.isOwnerOfGame(#id, authentication.principal.username)")
     public ResponseEntity<String> deleteGame(int id) {
@@ -426,49 +441,45 @@
                  throw new ResourceNotFoundException("Game with ID " + id + " does not exist");
             }
 
-<<<<<<< HEAD
             // Authorization handled by @PreAuthorize
 
+            // --- Cascade Delete Logic from origin/dev-Yessine-D3 ---
+            logger.info("Deleting game {}. Finding associated events...", id);
+            List<Event> events = eventRepository.findEventByFeaturedGameId(id);
+            logger.info("Found {} associated events for game {}.", events.size(), id);
+
+            // Step 2: For each event, delete all registrations
+            for (Event event : events) {
+                logger.info("Deleting registrations for event {}...", event.getId());
+                registrationRepository.deleteAllByEventRegisteredForId(event.getId()); // Delete all registrations associated with the event
+                logger.info("Deleted registrations for event {}.", event.getId());
+            }
+
+            // Step 3: Delete all associated events
+            if (!events.isEmpty()) {
+                logger.info("Deleting {} associated events for game {}...", events.size(), id);
+                eventRepository.deleteAll(events);
+                logger.info("Deleted associated events for game {}.", id);
+            }
+            // --- End Cascade Delete Logic ---
+
+            // Step 4: Delete the game itself
+            logger.info("Deleting game {}...", id);
             gameRepository.delete(gameToDelete);
-            return ResponseEntity.ok("Game with ID " + id + " has been deleted");
-            
+            logger.info("Successfully deleted game {}.", id);
+            return ResponseEntity.ok("Game with ID " + id + " and its associated events/registrations have been deleted");
+
         } catch (ResourceNotFoundException e) {
             throw e; // Re-throw not found error
         } catch (org.springframework.security.access.AccessDeniedException e) {
              throw new ForbiddenException("Access denied: You are not the owner of this game.");
-        } catch (UnauthedException e) {
-             // Handle case where authenticated user somehow isn't in DB
+        } catch (UnauthedException e) { // Although PreAuthorize should handle this, keep for safety
              throw e;
         } catch (Exception e) {
-             // Log unexpected errors
-             throw new RuntimeException("An unexpected error occurred while deleting the game.", e);
-        }
-=======
-        List<Event> events = eventRepository.findEventByFeaturedGameId(id);
-
-        // Step 2: For each event, delete all registrations
-        for (Event event : events) {
-            registrationRepository.deleteAllByEventRegisteredForId(event.getId()); // Delete all registrations associated with the event
-        }
-
-        // Step 3: Delete all events
-        eventRepository.deleteAll(events);
-
-        // Authorization Check
-        /*Authentication authentication = SecurityContextHolder.getContext().getAuthentication();
-        if (authentication == null || !authentication.isAuthenticated() || authentication.getPrincipal().equals("anonymousUser")) {
-            throw new UnauthedException("User not authenticated.");
-        }
-        String userEmail = authentication.getName(); // Assuming email is the username used in UserDetails
-        Account currentUser = accountRepository.findByEmail(userEmail)
-                .orElseThrow(() -> new UnauthedException("Authenticated user not found in database."));
-        if (currentUser == null || gameToDelete.getOwner() == null || gameToDelete.getOwner().getId() != currentUser.getId()) {
-            throw new UnauthedException("Access denied: You are not the owner of this game.");
-        }*/
-
-        gameRepository.delete(gameToDelete);
-        return ResponseEntity.ok("Game with ID " + id + " has been deleted");
->>>>>>> fc1776f1
+             // Log unexpected errors during cascade or final delete
+             logger.error("Unexpected error deleting game {}: {}", id, e.getMessage(), e);
+             throw new RuntimeException("An unexpected error occurred while deleting the game and its associations.", e);
+        }
     }
 
     /**
@@ -621,7 +632,7 @@
             if (reviewDto.getRating() < 1 || reviewDto.getRating() > 5) {
                 throw new IllegalArgumentException("Rating must be between 1 and 5");
             }
-            
+
             // First check if review exists
             Review review = reviewRepository.findReviewById(id)
                     .orElseThrow(() -> new ResourceNotFoundException("Review with id " + id + " not found"));
@@ -639,11 +650,12 @@
             // (Add any other field updates as necessary)
             reviewRepository.save(review);
             return new ReviewResponseDto(review);
-            
+
         } catch (IllegalArgumentException | ResourceNotFoundException | ForbiddenException | UnauthedException e) {
             throw e; // Re-throw these directly
         } catch (Exception e) {
              // Log unexpected errors
+             logger.error("Unexpected error updating review {}: {}", id, e.getMessage(), e);
              throw new RuntimeException("An unexpected error occurred while updating the review.", e);
         }
     }
@@ -671,11 +683,12 @@
 
             reviewRepository.delete(review);
             return ResponseEntity.ok("Review deleted successfully");
-            
+
         } catch (ResourceNotFoundException | ForbiddenException | UnauthedException e) {
-            throw e; // Re-throw these directly 
+            throw e; // Re-throw these directly
         } catch (Exception e) {
              // Log unexpected errors
+             logger.error("Unexpected error deleting review {}: {}", id, e.getMessage(), e);
              throw new RuntimeException("An unexpected error occurred while deleting the review.", e);
         }
     }
@@ -686,44 +699,44 @@
     @Transactional
     public List<Game> searchGames(GameSearchCriteria criteria) {
         List<Game> games = getAllGames();
-        
+
         // Apply filters based on criteria
         if (criteria.getName() != null && !criteria.getName().trim().isEmpty()) {
             games = games.stream()
                     .filter(game -> game.getName().toLowerCase().contains(criteria.getName().toLowerCase()))
                     .collect(Collectors.toList());
         }
-        
+
         if (criteria.getMinPlayers() != null) {
             games = games.stream()
                     .filter(game -> game.getMinPlayers() >= criteria.getMinPlayers())
                     .collect(Collectors.toList());
         }
-        
+
         if (criteria.getMaxPlayers() != null) {
             games = games.stream()
                     .filter(game -> game.getMaxPlayers() <= criteria.getMaxPlayers())
                     .collect(Collectors.toList());
         }
-        
+
         if (criteria.getCategory() != null && !criteria.getCategory().trim().isEmpty()) {
             games = games.stream()
                     .filter(game -> game.getCategory().equalsIgnoreCase(criteria.getCategory()))
                     .collect(Collectors.toList());
         }
-        
+
         if (criteria.getMinRating() != null) {
             games = games.stream()
                     .filter(game -> getAverageRatingForGame(game.getId()) >= criteria.getMinRating())
                     .collect(Collectors.toList());
         }
-        
+
         if (criteria.getAvailable() != null) {
             games = games.stream()
                     .filter(game -> isGameAvailable(game.getId()) == criteria.getAvailable())
                     .collect(Collectors.toList());
         }
-        
+
         if (criteria.getOwnerId() != null && !criteria.getOwnerId().trim().isEmpty()) {
             Account owner = accountRepository.findByEmail(criteria.getOwnerId())
                     .orElseThrow(() -> new IllegalArgumentException("Owner not found"));
@@ -733,7 +746,7 @@
                         .collect(Collectors.toList());
             }
         }
-        
+
         // Apply sorting if specified
         if (criteria.getSort() != null && !criteria.getSort().trim().isEmpty()) {
             boolean ascending = "asc".equalsIgnoreCase(criteria.getOrder());
@@ -757,7 +770,7 @@
                     })
                     .collect(Collectors.toList());
         }
-        
+
         return games;
     }
 
@@ -771,7 +784,7 @@
             if (game == null) {
                 throw new ResourceNotFoundException("Game with ID " + gameId + " does not exist");
             }
-            
+
             Account user = accountRepository.findByEmail(username).orElse(null);
             if (user == null) {
                 return false; // Cannot determine ownership
@@ -787,6 +800,7 @@
             throw e;
         } catch (Exception e) {
             // Log error
+            logger.error("Error during isOwnerOfGame check for game {}: {}", gameId, e.getMessage(), e);
             return false; // Deny on error
         }
     }
@@ -801,12 +815,12 @@
             if (review == null) {
                 throw new ResourceNotFoundException("Review with ID " + reviewId + " does not exist");
             }
-            
+
             Account user = accountRepository.findByEmail(username).orElse(null);
             if (user == null) {
                 return false; // Cannot determine reviewer
             }
-            
+
             if (review.getReviewer() == null) {
                 return false; // Review has no reviewer
             }
@@ -817,6 +831,7 @@
             throw e;
         } catch (Exception e) {
             // Log error
+            logger.error("Error during isReviewer check for review {}: {}", reviewId, e.getMessage(), e);
             return false; // Deny on error
         }
     }
