package ca.mcgill.ecse321.gameorganizer.services;

<<<<<<< HEAD
import ca.mcgill.ecse321.gameorganizer.dto.requests.CreateAccountRequest;
import ca.mcgill.ecse321.gameorganizer.dto.requests.UpdateAccountRequest;
import ca.mcgill.ecse321.gameorganizer.dto.responses.AccountResponse;
import ca.mcgill.ecse321.gameorganizer.dto.responses.EventResponse;
import ca.mcgill.ecse321.gameorganizer.models.*;
import ca.mcgill.ecse321.gameorganizer.repositories.AccountRepository;
import ca.mcgill.ecse321.gameorganizer.repositories.BorrowRequestRepository;
import ca.mcgill.ecse321.gameorganizer.repositories.RegistrationRepository;
import ca.mcgill.ecse321.gameorganizer.repositories.ReviewRepository;
=======
import java.util.ArrayList;
import java.util.List;

>>>>>>> 9c71d051
import org.springframework.beans.factory.annotation.Autowired;
import org.springframework.http.ResponseEntity;
import org.springframework.stereotype.Service;
import org.springframework.transaction.annotation.Transactional;

<<<<<<< HEAD
import java.util.ArrayList;
import java.util.List;
=======
import ca.mcgill.ecse321.gameorganizer.dto.AccountResponse;
import ca.mcgill.ecse321.gameorganizer.dto.CreateAccountRequest;
import ca.mcgill.ecse321.gameorganizer.dto.EventResponse;
import ca.mcgill.ecse321.gameorganizer.dto.UpdateAccountRequest;
import ca.mcgill.ecse321.gameorganizer.models.Account;
import ca.mcgill.ecse321.gameorganizer.models.BorrowRequest;
import ca.mcgill.ecse321.gameorganizer.models.Event;
import ca.mcgill.ecse321.gameorganizer.models.GameOwner;
import ca.mcgill.ecse321.gameorganizer.models.Registration;
import ca.mcgill.ecse321.gameorganizer.models.Review;
import ca.mcgill.ecse321.gameorganizer.repositories.AccountRepository;
import ca.mcgill.ecse321.gameorganizer.repositories.BorrowRequestRepository;
import ca.mcgill.ecse321.gameorganizer.repositories.RegistrationRepository;
import ca.mcgill.ecse321.gameorganizer.repositories.ReviewRepository;
>>>>>>> 9c71d051

/**
 * Service class that handles business logic for account management operations.
 * Provides methods for creating, retrieving, updating, and deleting user accounts.
 *
 * @author @dyune
 */
@Service
public class AccountService {

    private final AccountRepository accountRepository;
    private final RegistrationRepository registrationRepository;
    private final ReviewRepository reviewRepository;
    private final BorrowRequestRepository borrowRequestRepository;
<<<<<<< HEAD

=======
>>>>>>> 9c71d051

    @Autowired
    public AccountService(
            AccountRepository accountRepository,
            RegistrationRepository registrationRepository,
            ReviewRepository reviewRepository,
            BorrowRequestRepository borrowRequestRepository) {
        this.accountRepository = accountRepository;
        this.registrationRepository = registrationRepository;
        this.reviewRepository = reviewRepository;
        this.borrowRequestRepository = borrowRequestRepository;
    }

    /**
     * Creates a new account in the system.
     *
     * @param request The account information with which an account will be created with
     * @return ResponseEntity with creation confirmation message or an error message
     */

    @Transactional
    public ResponseEntity<String> createAccount(CreateAccountRequest request) {
<<<<<<< HEAD

        String email = request.getEmail();
        if (email == null || email.isEmpty()) {
            return ResponseEntity.badRequest().body("Invalid email address");
        }

        if (accountRepository.findByEmail(email).isPresent()) {
            return ResponseEntity.badRequest().body("Email address already in use.");
        }

        if (!request.isGameOwner()) { // not game owner -> make account
            Account aNewAccount = new Account(
                    request.getUsername(),
                    request.getPassword(),
                    request.getEmail()
            );
            accountRepository.save(aNewAccount);
        } else {
            GameOwner aNewAccount = new GameOwner( // game owner -> make game owner
                    request.getUsername(),
                    request.getPassword(),
                    request.getEmail()
            );
            accountRepository.save(aNewAccount);
        }
        return ResponseEntity.ok("Account created successfully");
=======
        try {
            // Validate request
            if (request.getEmail() == null || request.getEmail().isEmpty()) {
                return ResponseEntity.badRequest().body("Invalid email address");
            }
            if (request.getUsername() == null || request.getUsername().isEmpty()) {
                return ResponseEntity.badRequest().body("Username is required");
            }
            if (request.getPassword() == null || request.getPassword().isEmpty()) {
                return ResponseEntity.badRequest().body("Password is required");
            }

            // Check for existing email
            if (accountRepository.findByEmail(request.getEmail()).isPresent()) {
                return ResponseEntity.badRequest().body("Email address already in use");
            }

            // Create and save account
            Account account = request.isGameOwner() 
                ? new GameOwner(request.getUsername(), request.getEmail(), request.getPassword())
                : new Account(request.getUsername(), request.getEmail(), request.getPassword());

            Account savedAccount = accountRepository.save(account);

            if (savedAccount == null || savedAccount.getId() == 0) {
                return ResponseEntity.status(500).body("Failed to create account");
            }

            return ResponseEntity.status(201).body("Account created successfully");
        } catch (Exception e) {
            return ResponseEntity.status(500).body("Error creating account: " + e.getMessage());
        }
>>>>>>> 9c71d051
    }

    /**
     * Retrieves an account by email address.
     *
     * @param email The email address of the account to retrieve
     * @return The Account object
     * @throws IllegalArgumentException if no account is found with the given email
     */

    @Transactional
    public Account getAccountByEmail(String email) {
        return accountRepository.findByEmail(email).orElseThrow(
                () -> new IllegalArgumentException("Account with email " + email + " does not exist")
        );
    }

    /**
     * Retrieves user information to display (name, account type, and events registered in)
     *
     * @param email The email of the account info to display
<<<<<<< HEAD
     * @return ResponseEntity with the information as a body or a Bad Request if
     *         no such account exists
     */

    @Transactional
    public ResponseEntity<?> getAccountInfoByEmail(String email) {
        Account account;

        try {
            account = getAccountByEmail(email);
        }
        catch (IllegalArgumentException e) {
            return ResponseEntity
                    .badRequest()
                    .body("Bad request: no such account exists.");
        }

        // Get account details for DTO, name, account type, registrations
        String accountName = account.getName();

        List<Registration> registrations = registrationRepository
                .findRegistrationByAttendeeName(accountName);

        boolean isGameOwner = account instanceof GameOwner;

        List<EventResponse> events = new ArrayList<>();

        for (Registration registration : registrations) {
            Event event = registration.getEventRegisteredFor();
            EventResponse eventResponse = new EventResponse(event);
            events.add(eventResponse);
        }

        AccountResponse response = new AccountResponse(
                accountName,
                events,
                isGameOwner
        );

        return ResponseEntity.ok(response);

=======
     * @return ResponseEntity with the information as a body or a Bad Request if no such account exists
     */
    @Transactional
    public ResponseEntity<?> getAccountInfoByEmail(String email) {
        Account account;
        try {
            account = getAccountByEmail(email);
        } catch (IllegalArgumentException e) {
            return ResponseEntity.badRequest().body("Bad request: no such account exists.");
        }
        // Retrieve the name; if null or empty, fallback to email.
        String accountName = account.getName();
        if (accountName == null || accountName.trim().isEmpty()) {
            accountName = account.getEmail();
        }
        List<Registration> registrations = registrationRepository.findRegistrationByAttendeeName(accountName);
        boolean isGameOwner = account instanceof GameOwner;
        List<EventResponse> events = new ArrayList<>();
        for (Registration registration : registrations) {
            Event event = registration.getEventRegisteredFor();
            events.add(new EventResponse(event));
        }
        AccountResponse response = new AccountResponse(accountName, events, isGameOwner);
        return ResponseEntity.ok(response);
>>>>>>> 9c71d051
    }


    /**
     * Retrieves an account by its unique identifier.
     *
     * @param id The ID of the account to retrieve
     * @return The Account object
     * @throws IllegalArgumentException if no account is found with the given ID
     */
    @Transactional
    public Account getAccountById(int id) {
        return accountRepository.findById(id).orElseThrow(
                () -> new IllegalArgumentException("Account with ID " + id + " does not exist")
        );
    }

    /**
     * Updates an existing account's information.
     *
<<<<<<< HEAD
     * @param request DTO with the email to identify the account to update,
     *                old password to authenticate this action,
     *                new password in case they want to change password,
     *                and new username.
=======
     * @param request DTO with the email to identify the account to update, old password to authenticate this action,
     *                new password in case they want to change password, and new username.
>>>>>>> 9c71d051
     * @return ResponseEntity with update confirmation message or failure message
     */

    @Transactional
    public ResponseEntity<String> updateAccount(UpdateAccountRequest request) {
<<<<<<< HEAD

        String email = request.getEmail();
        String newUsername = request.getUsername(); // May be old or new
=======
        String email = request.getEmail();
        String newUsername = request.getUsername();
>>>>>>> 9c71d051
        String password = request.getPassword();
        String newPassword = request.getNewPassword();

        Account account;
<<<<<<< HEAD

=======
>>>>>>> 9c71d051
        try {
            account = accountRepository.findByEmail(email).orElseThrow(
                () -> new IllegalArgumentException("Account with email " + email + " does not exist")
            );
            if (!account.getPassword().equals(password)) {
                throw new IllegalArgumentException("Passwords do not match");
            }
        } catch (IllegalArgumentException e){
            return ResponseEntity.badRequest().body("Bad request: " + e.getMessage());
        }
<<<<<<< HEAD

        account.setName(newUsername);

        // If no new password is given (null), then don't update it.
        if (newPassword != null && !newPassword.isEmpty()) {
            account.setPassword(newPassword);
        }

=======
        // Update using setName() since the domain model uses "name" for the username.
        account.setName(newUsername);
        if (newPassword != null && !newPassword.isEmpty()) {
            account.setPassword(newPassword);
        }
        accountRepository.save(account);
>>>>>>> 9c71d051
        return ResponseEntity.ok("Account updated successfully");
    }

    /**
     * Deletes an account from the system.
     *
     * @param email The email of the account to delete
     * @return ResponseEntity with deletion confirmation message
     * @throws IllegalArgumentException if no account is found with the given email
     */

    @Transactional
    public ResponseEntity<String> deleteAccountByEmail(String email) {
        Account accountToDelete = accountRepository.findByEmail(email).orElseThrow(
                () -> new IllegalArgumentException("Account with email " + email + " does not exist")
        );
        accountRepository.delete(accountToDelete);
        return ResponseEntity.ok("Account with email " + email + " has been deleted");
    }

    /**
<<<<<<< HEAD
     * Upgrades an Account to a GameOwner, preserving associations to other objects
     * that refer to the previous account by transferring them to the new GameOwner.
     * Transactional ensures that exceptions do not cause partial commits.
=======
     * Upgrades an Account to a GameOwner, preserving associations to other objects that refer to the previous account
     * by transferring them to the new GameOwner. Transactional ensures that exceptions do not cause partial commits.
>>>>>>> 9c71d051
     *
     * @param email email of the account trying to be promoted
     * @return ResponseEntity denoting the result of the operation
     * @note If there is any issue during runtime, changes are rolled back
     */
<<<<<<< HEAD

    @Transactional
    public ResponseEntity<String> upgradeUserToGameOwner(String email) {

        Account account;

=======
    @Transactional
    public ResponseEntity<String> upgradeUserToGameOwner(String email) {
        Account account;
>>>>>>> 9c71d051
        try {
            account = getAccountByEmail(email);
        }
        catch (IllegalArgumentException e) {
<<<<<<< HEAD
            return ResponseEntity
                    .badRequest()
                    .body("Bad request: no such account exists.");
        }

        if (account instanceof GameOwner) {
            return ResponseEntity
                    .badRequest()
                    .body("Bad request: account already a game owner.");
        }

        String accountName = account.getName();

        // Duplicate Account as GameOwner,
        // this may not be very secure but inputs should already
        // have been validated should be okay for now

        GameOwner gameOwner = new GameOwner(
                accountName,
                account.getPassword(),
                account.getEmail()
        );

        // Delete old account
        accountRepository.delete(account);

        // Make new account in its place
        accountRepository.save(gameOwner);

        // Change all Registration, BorrowRequest, Review to point to this new account
        // Transactional makes sure if any exceptions occur, all changes should be rolled back

        List<Registration> registrations = registrationRepository
                .findRegistrationByAttendeeName(accountName);

        for (Registration registration : registrations) {
            registration.setAttendee(gameOwner);
        }

        List<BorrowRequest> borrowRequests = borrowRequestRepository
                .findBorrowRequestsByRequesterName(accountName);

        for (BorrowRequest borrowRequest : borrowRequests) {
            borrowRequest.setRequester(gameOwner);
        }

        List<Review> reviews = reviewRepository
                .findReviewsByReviewerName(accountName);

=======
            return ResponseEntity.badRequest().body("Bad request: no such account exists.");
        }
        if (account instanceof GameOwner) {
            return ResponseEntity.badRequest().body("Bad request: account already a game owner.");
        }
        // Retrieve the username from getName(); if null, fallback to email.
        String accountName = account.getName();
        if (accountName == null || accountName.trim().isEmpty()) {
            accountName = account.getEmail();
        }
        GameOwner gameOwner = new GameOwner(accountName, account.getEmail(), account.getPassword());
        accountRepository.delete(account);
        accountRepository.save(gameOwner);
        List<Registration> registrations = registrationRepository.findRegistrationByAttendeeName(accountName);
        for (Registration registration : registrations) {
            registration.setAttendee(gameOwner);
        }
        List<BorrowRequest> borrowRequests = borrowRequestRepository.findBorrowRequestsByRequesterName(accountName);
        for (BorrowRequest borrowRequest : borrowRequests) {
            borrowRequest.setRequester(gameOwner);
        }
        List<Review> reviews = reviewRepository.findReviewsByReviewerName(accountName);
>>>>>>> 9c71d051
        for (Review review : reviews) {
            review.setReviewer(gameOwner);
        }
        return ResponseEntity.ok("Account updated to GameOwner successfully");
    }
}<|MERGE_RESOLUTION|>--- conflicted
+++ resolved
@@ -1,29 +1,13 @@
 package ca.mcgill.ecse321.gameorganizer.services;
 
-<<<<<<< HEAD
-import ca.mcgill.ecse321.gameorganizer.dto.requests.CreateAccountRequest;
-import ca.mcgill.ecse321.gameorganizer.dto.requests.UpdateAccountRequest;
-import ca.mcgill.ecse321.gameorganizer.dto.responses.AccountResponse;
-import ca.mcgill.ecse321.gameorganizer.dto.responses.EventResponse;
-import ca.mcgill.ecse321.gameorganizer.models.*;
-import ca.mcgill.ecse321.gameorganizer.repositories.AccountRepository;
-import ca.mcgill.ecse321.gameorganizer.repositories.BorrowRequestRepository;
-import ca.mcgill.ecse321.gameorganizer.repositories.RegistrationRepository;
-import ca.mcgill.ecse321.gameorganizer.repositories.ReviewRepository;
-=======
 import java.util.ArrayList;
 import java.util.List;
 
->>>>>>> 9c71d051
 import org.springframework.beans.factory.annotation.Autowired;
 import org.springframework.http.ResponseEntity;
 import org.springframework.stereotype.Service;
 import org.springframework.transaction.annotation.Transactional;
 
-<<<<<<< HEAD
-import java.util.ArrayList;
-import java.util.List;
-=======
 import ca.mcgill.ecse321.gameorganizer.dto.AccountResponse;
 import ca.mcgill.ecse321.gameorganizer.dto.CreateAccountRequest;
 import ca.mcgill.ecse321.gameorganizer.dto.EventResponse;
@@ -38,7 +22,6 @@
 import ca.mcgill.ecse321.gameorganizer.repositories.BorrowRequestRepository;
 import ca.mcgill.ecse321.gameorganizer.repositories.RegistrationRepository;
 import ca.mcgill.ecse321.gameorganizer.repositories.ReviewRepository;
->>>>>>> 9c71d051
 
 /**
  * Service class that handles business logic for account management operations.
@@ -53,10 +36,6 @@
     private final RegistrationRepository registrationRepository;
     private final ReviewRepository reviewRepository;
     private final BorrowRequestRepository borrowRequestRepository;
-<<<<<<< HEAD
-
-=======
->>>>>>> 9c71d051
 
     @Autowired
     public AccountService(
@@ -76,37 +55,8 @@
      * @param request The account information with which an account will be created with
      * @return ResponseEntity with creation confirmation message or an error message
      */
-
     @Transactional
     public ResponseEntity<String> createAccount(CreateAccountRequest request) {
-<<<<<<< HEAD
-
-        String email = request.getEmail();
-        if (email == null || email.isEmpty()) {
-            return ResponseEntity.badRequest().body("Invalid email address");
-        }
-
-        if (accountRepository.findByEmail(email).isPresent()) {
-            return ResponseEntity.badRequest().body("Email address already in use.");
-        }
-
-        if (!request.isGameOwner()) { // not game owner -> make account
-            Account aNewAccount = new Account(
-                    request.getUsername(),
-                    request.getPassword(),
-                    request.getEmail()
-            );
-            accountRepository.save(aNewAccount);
-        } else {
-            GameOwner aNewAccount = new GameOwner( // game owner -> make game owner
-                    request.getUsername(),
-                    request.getPassword(),
-                    request.getEmail()
-            );
-            accountRepository.save(aNewAccount);
-        }
-        return ResponseEntity.ok("Account created successfully");
-=======
         try {
             // Validate request
             if (request.getEmail() == null || request.getEmail().isEmpty()) {
@@ -139,7 +89,6 @@
         } catch (Exception e) {
             return ResponseEntity.status(500).body("Error creating account: " + e.getMessage());
         }
->>>>>>> 9c71d051
     }
 
     /**
@@ -149,7 +98,6 @@
      * @return The Account object
      * @throws IllegalArgumentException if no account is found with the given email
      */
-
     @Transactional
     public Account getAccountByEmail(String email) {
         return accountRepository.findByEmail(email).orElseThrow(
@@ -161,49 +109,6 @@
      * Retrieves user information to display (name, account type, and events registered in)
      *
      * @param email The email of the account info to display
-<<<<<<< HEAD
-     * @return ResponseEntity with the information as a body or a Bad Request if
-     *         no such account exists
-     */
-
-    @Transactional
-    public ResponseEntity<?> getAccountInfoByEmail(String email) {
-        Account account;
-
-        try {
-            account = getAccountByEmail(email);
-        }
-        catch (IllegalArgumentException e) {
-            return ResponseEntity
-                    .badRequest()
-                    .body("Bad request: no such account exists.");
-        }
-
-        // Get account details for DTO, name, account type, registrations
-        String accountName = account.getName();
-
-        List<Registration> registrations = registrationRepository
-                .findRegistrationByAttendeeName(accountName);
-
-        boolean isGameOwner = account instanceof GameOwner;
-
-        List<EventResponse> events = new ArrayList<>();
-
-        for (Registration registration : registrations) {
-            Event event = registration.getEventRegisteredFor();
-            EventResponse eventResponse = new EventResponse(event);
-            events.add(eventResponse);
-        }
-
-        AccountResponse response = new AccountResponse(
-                accountName,
-                events,
-                isGameOwner
-        );
-
-        return ResponseEntity.ok(response);
-
-=======
      * @return ResponseEntity with the information as a body or a Bad Request if no such account exists
      */
     @Transactional
@@ -228,7 +133,6 @@
         }
         AccountResponse response = new AccountResponse(accountName, events, isGameOwner);
         return ResponseEntity.ok(response);
->>>>>>> 9c71d051
     }
 
 
@@ -249,36 +153,18 @@
     /**
      * Updates an existing account's information.
      *
-<<<<<<< HEAD
-     * @param request DTO with the email to identify the account to update,
-     *                old password to authenticate this action,
-     *                new password in case they want to change password,
-     *                and new username.
-=======
      * @param request DTO with the email to identify the account to update, old password to authenticate this action,
      *                new password in case they want to change password, and new username.
->>>>>>> 9c71d051
      * @return ResponseEntity with update confirmation message or failure message
      */
-
     @Transactional
     public ResponseEntity<String> updateAccount(UpdateAccountRequest request) {
-<<<<<<< HEAD
-
-        String email = request.getEmail();
-        String newUsername = request.getUsername(); // May be old or new
-=======
         String email = request.getEmail();
         String newUsername = request.getUsername();
->>>>>>> 9c71d051
         String password = request.getPassword();
         String newPassword = request.getNewPassword();
 
         Account account;
-<<<<<<< HEAD
-
-=======
->>>>>>> 9c71d051
         try {
             account = accountRepository.findByEmail(email).orElseThrow(
                 () -> new IllegalArgumentException("Account with email " + email + " does not exist")
@@ -289,23 +175,12 @@
         } catch (IllegalArgumentException e){
             return ResponseEntity.badRequest().body("Bad request: " + e.getMessage());
         }
-<<<<<<< HEAD
-
-        account.setName(newUsername);
-
-        // If no new password is given (null), then don't update it.
-        if (newPassword != null && !newPassword.isEmpty()) {
-            account.setPassword(newPassword);
-        }
-
-=======
         // Update using setName() since the domain model uses "name" for the username.
         account.setName(newUsername);
         if (newPassword != null && !newPassword.isEmpty()) {
             account.setPassword(newPassword);
         }
         accountRepository.save(account);
->>>>>>> 9c71d051
         return ResponseEntity.ok("Account updated successfully");
     }
 
@@ -316,7 +191,6 @@
      * @return ResponseEntity with deletion confirmation message
      * @throws IllegalArgumentException if no account is found with the given email
      */
-
     @Transactional
     public ResponseEntity<String> deleteAccountByEmail(String email) {
         Account accountToDelete = accountRepository.findByEmail(email).orElseThrow(
@@ -327,86 +201,20 @@
     }
 
     /**
-<<<<<<< HEAD
-     * Upgrades an Account to a GameOwner, preserving associations to other objects
-     * that refer to the previous account by transferring them to the new GameOwner.
-     * Transactional ensures that exceptions do not cause partial commits.
-=======
      * Upgrades an Account to a GameOwner, preserving associations to other objects that refer to the previous account
      * by transferring them to the new GameOwner. Transactional ensures that exceptions do not cause partial commits.
->>>>>>> 9c71d051
      *
      * @param email email of the account trying to be promoted
      * @return ResponseEntity denoting the result of the operation
      * @note If there is any issue during runtime, changes are rolled back
      */
-<<<<<<< HEAD
-
-    @Transactional
-    public ResponseEntity<String> upgradeUserToGameOwner(String email) {
-
-        Account account;
-
-=======
     @Transactional
     public ResponseEntity<String> upgradeUserToGameOwner(String email) {
         Account account;
->>>>>>> 9c71d051
         try {
             account = getAccountByEmail(email);
         }
         catch (IllegalArgumentException e) {
-<<<<<<< HEAD
-            return ResponseEntity
-                    .badRequest()
-                    .body("Bad request: no such account exists.");
-        }
-
-        if (account instanceof GameOwner) {
-            return ResponseEntity
-                    .badRequest()
-                    .body("Bad request: account already a game owner.");
-        }
-
-        String accountName = account.getName();
-
-        // Duplicate Account as GameOwner,
-        // this may not be very secure but inputs should already
-        // have been validated should be okay for now
-
-        GameOwner gameOwner = new GameOwner(
-                accountName,
-                account.getPassword(),
-                account.getEmail()
-        );
-
-        // Delete old account
-        accountRepository.delete(account);
-
-        // Make new account in its place
-        accountRepository.save(gameOwner);
-
-        // Change all Registration, BorrowRequest, Review to point to this new account
-        // Transactional makes sure if any exceptions occur, all changes should be rolled back
-
-        List<Registration> registrations = registrationRepository
-                .findRegistrationByAttendeeName(accountName);
-
-        for (Registration registration : registrations) {
-            registration.setAttendee(gameOwner);
-        }
-
-        List<BorrowRequest> borrowRequests = borrowRequestRepository
-                .findBorrowRequestsByRequesterName(accountName);
-
-        for (BorrowRequest borrowRequest : borrowRequests) {
-            borrowRequest.setRequester(gameOwner);
-        }
-
-        List<Review> reviews = reviewRepository
-                .findReviewsByReviewerName(accountName);
-
-=======
             return ResponseEntity.badRequest().body("Bad request: no such account exists.");
         }
         if (account instanceof GameOwner) {
@@ -429,7 +237,6 @@
             borrowRequest.setRequester(gameOwner);
         }
         List<Review> reviews = reviewRepository.findReviewsByReviewerName(accountName);
->>>>>>> 9c71d051
         for (Review review : reviews) {
             review.setReviewer(gameOwner);
         }
