package ca.mcgill.ecse321.gameorganizer.services;

import java.util.ArrayList;
import java.util.List;

import ca.mcgill.ecse321.gameorganizer.models.*;
import ca.mcgill.ecse321.gameorganizer.repositories.*;
import org.slf4j.Logger;
import org.slf4j.LoggerFactory;
import org.springframework.beans.factory.annotation.Autowired;
import org.springframework.http.ResponseEntity; // Import Logger
import org.springframework.security.authentication.AnonymousAuthenticationToken; // Import LoggerFactory
import org.springframework.security.core.Authentication; // Import User
import org.springframework.security.core.GrantedAuthority; // Import UserDetails
import org.springframework.security.core.authority.SimpleGrantedAuthority; // Import UserDetailsService
import org.springframework.security.core.context.SecurityContextHolder; // Import UsernameNotFoundException
import org.springframework.security.core.userdetails.User; // Import PasswordEncoder
import org.springframework.security.core.userdetails.UserDetails; // Import GrantedAuthority
import org.springframework.security.core.userdetails.UserDetailsService; // Import SimpleGrantedAuthority
import org.springframework.security.core.userdetails.UsernameNotFoundException;
import org.springframework.security.crypto.password.PasswordEncoder;
import org.springframework.stereotype.Service;
import org.slf4j.Logger; // Import Logger
import org.slf4j.LoggerFactory; // Import LoggerFactory
import org.springframework.security.crypto.password.PasswordEncoder; // Import PasswordEncoder
import org.springframework.transaction.annotation.Transactional;
import org.springframework.security.access.prepost.PreAuthorize; // Import PreAuthorize

import ca.mcgill.ecse321.gameorganizer.dto.response.AccountResponse;
import ca.mcgill.ecse321.gameorganizer.dto.request.CreateAccountRequest;
import ca.mcgill.ecse321.gameorganizer.dto.response.EventResponse;
import ca.mcgill.ecse321.gameorganizer.dto.request.UpdateAccountRequest;
import ca.mcgill.ecse321.gameorganizer.exceptions.ForbiddenException; // Import ForbiddenException
import ca.mcgill.ecse321.gameorganizer.exceptions.UnauthedException;

/**
 * Service class that handles business logic for account management operations.
 * Provides methods for creating, retrieving, updating, and deleting user accounts.
 *
 * @author @dyune
 */
@Service
public class AccountService {

    private static final Logger log = LoggerFactory.getLogger(AccountService.class); // Add Logger

    private final AccountRepository accountRepository;
    private final RegistrationRepository registrationRepository;
    private final ReviewRepository reviewRepository;
    private final BorrowRequestRepository borrowRequestRepository;
    private final PasswordEncoder passwordEncoder; // Added PasswordEncoder
    private final LendingRecordRepository lendingRecordRepository;

    // UserContext removed

    @Autowired
    public AccountService(
            AccountRepository accountRepository,
            RegistrationRepository registrationRepository,
            ReviewRepository reviewRepository,
            BorrowRequestRepository borrowRequestRepository,
            PasswordEncoder passwordEncoder, LendingRecordRepository lendingRecordRepository) { // Inject PasswordEncoder
        this.accountRepository = accountRepository;
        this.registrationRepository = registrationRepository;
        this.reviewRepository = reviewRepository;
        this.borrowRequestRepository = borrowRequestRepository;
        this.passwordEncoder = passwordEncoder; // Assign injected encoder
        this.lendingRecordRepository = lendingRecordRepository;
    }

    /**
     * Loads user-specific data by username (email in this case).
     * Required by UserDetailsService interface for Spring Security authentication.
     *
     * @param email The email address (used as username) of the user to load.
     * @return UserDetails object containing user information.
     * @throws UsernameNotFoundException if the user with the given email is not found.
     */

    /**
     * Creates a new account in the system.
     *
     * @param request The account information with which an account will be created with
     * @return ResponseEntity with creation confirmation message or an error message
     */
    @Transactional
    public ResponseEntity<String> createAccount(CreateAccountRequest request) {
        try {
            // Validate request
            if (request.getEmail() == null || request.getEmail().isEmpty()) {
                return ResponseEntity.badRequest().body("Invalid email address");
            }
            if (request.getUsername() == null || request.getUsername().isEmpty()) {
                return ResponseEntity.badRequest().body("Username is required");
            }
            if (request.getPassword() == null || request.getPassword().isEmpty()) {
                return ResponseEntity.badRequest().body("Password is required");
            }

            // Check for existing email
            if (accountRepository.findByEmail(request.getEmail()).isPresent()) {
                return ResponseEntity.badRequest().body("Email address already in use");
            }

            // Check for existing username
            if (accountRepository.findByName(request.getUsername()).isPresent()) {
                return ResponseEntity.badRequest().body("Username already in use");
            }

            // Hash the password
            String hashedPassword = passwordEncoder.encode(request.getPassword());

            // Create and save account using the hashed password
            Account account = request.isGameOwner()
                ? new GameOwner(request.getUsername(), request.getEmail(), hashedPassword)
                : new Account(request.getUsername(), request.getEmail(), hashedPassword);

            // Log the account creation details for debugging
            log.info("Creating account: {}, {}, isGameOwner: {}", request.getUsername(), request.getEmail(), request.isGameOwner()); // Use logger

            Account savedAccount = accountRepository.save(account);

            if (savedAccount == null || savedAccount.getId() == 0) {
                return ResponseEntity.status(500).body("Failed to create account");
            }

            return ResponseEntity.status(201).body("Account created successfully");
        } catch (Exception e) {
            return ResponseEntity.status(500).body("Error creating account: " + e.getMessage());
        }
    }

    /**
     * Retrieves an account by email address.
     *
     * @param email The email address of the account to retrieve
     * @return The Account object
     * @throws IllegalArgumentException if no account is found with the given email
     */
    @Transactional
    public Account getAccountByEmail(String email) {
        return accountRepository.findByEmail(email).orElseThrow(
                () -> new IllegalArgumentException("Account with email " + email + " does not exist")
        );
    }

    /**
     * Retrieves user information to display (name, account type, and events registered in)
     *
     * @param email The email of the account info to display
     * @return ResponseEntity with the information as a body or a Bad Request if no such account exists
     */
    @Transactional
    @PreAuthorize("#email == authentication.principal.username")
    public ResponseEntity<?> getAccountInfoByEmail(String email) {
        Account account;
        try {
            account = getAccountByEmail(email);
        } catch (IllegalArgumentException e) {
            return ResponseEntity.badRequest().body("Bad request: no such account exists.");
        }
        // Retrieve the name; if null or empty, fallback to email.
        String accountName = account.getName();
        if (accountName == null || accountName.trim().isEmpty()) {
            accountName = account.getEmail();
        }
        List<Registration> registrations = registrationRepository.findRegistrationByAttendeeName(accountName);
        boolean isGameOwner = account instanceof GameOwner;
        List<EventResponse> events = new ArrayList<>();
        for (Registration registration : registrations) {
            Event event = registration.getEventRegisteredFor();
            events.add(new EventResponse(event));
        }
        // Logging removed
        AccountResponse response = new AccountResponse(accountName, events, isGameOwner);
        return ResponseEntity.ok(response);
    }


    /**
     * Retrieves an account by its unique identifier.
     *
     * @param id The ID of the account to retrieve
     * @return The Account object
     * @throws IllegalArgumentException if no account is found with the given ID
     */
    @Transactional
    public Account getAccountById(int id) {
        return accountRepository.findById(id).orElseThrow(
                () -> new IllegalArgumentException("Account with ID " + id + " does not exist")
        );
    }

    /**
     * Updates an existing account's information.
     *
     * @param request DTO with the email to identify the account to update, old password to authenticate this action,
     *                new password in case they want to change password, and new username.
     * @return ResponseEntity with update confirmation message or failure message
     */
    @Transactional
    @PreAuthorize("#request.email == authentication.principal.username") // Ensure user updates their own account
    public ResponseEntity<String> updateAccount(UpdateAccountRequest request) {
        String email = request.getEmail();
        String newUsername = request.getUsername();
        String password = request.getPassword();
        String newPassword = request.getNewPassword();

<<<<<<< HEAD
=======
        // Authentication is handled by SecurityConfig and @PreAuthorize.
        // Authorization is handled by @PreAuthorize.

>>>>>>> 7d992950
        Account account;
        try {
            account = accountRepository.findByEmail(email).orElseThrow(
                () -> new IllegalArgumentException("Account with email " + email + " does not exist")
            );
<<<<<<< HEAD
            // Password check (target account already fetched)
            if (!passwordEncoder.matches(password, account.getPassword())) {
                throw new IllegalArgumentException("Passwords do not match");
=======

            // Password check using PasswordEncoder - Still needed to authorize the change itself
            if (!passwordEncoder.matches(password, account.getPassword())) {
                // Using ForbiddenException might be more appropriate if password mismatch is treated as an auth failure
                // But IllegalArgumentException is also reasonable as it's invalid input for the operation.
                // Let's stick to IllegalArgumentException for now as per original logic for this specific check.
                throw new IllegalArgumentException("Incorrect current password provided.");
>>>>>>> 7d992950
            }
        } catch (IllegalArgumentException e){
            // Consider logging the exception e
            return ResponseEntity.badRequest().body("Bad request: " + e.getMessage());
        } catch (org.springframework.security.access.AccessDeniedException e) {
             // Catch potential AccessDeniedException from @PreAuthorize and convert to ForbiddenException
             throw new ForbiddenException("Access denied: You can only update your own account.");
        }
        // Update using setName() since the domain model uses "name" for the username.
        account.setName(newUsername);
        if (newPassword != null && !newPassword.isEmpty()) {
<<<<<<< HEAD
            account.setPassword(passwordEncoder.encode(newPassword));
=======
            account.setPassword(passwordEncoder.encode(newPassword)); // Encode the new password before saving
>>>>>>> 7d992950
        }
        accountRepository.save(account);
        return ResponseEntity.ok("Account updated successfully");
    }

    /**
     * Deletes an account from the system.
     *
     * @param email The email of the account to delete
     * @return ResponseEntity with deletion confirmation message
     * @throws IllegalArgumentException if no account is found with the given email
     */
    @Transactional
    @PreAuthorize("#email == authentication.principal.username") // Ensure user deletes their own account
    public ResponseEntity<String> deleteAccountByEmail(String email) {
        try {
            Account accountToDelete = accountRepository.findByEmail(email).orElseThrow(
                    () -> new IllegalArgumentException("Account with email " + email + " does not exist")
            );
            accountRepository.delete(accountToDelete);
            return ResponseEntity.ok("Account with email " + email + " has been deleted");
        } catch (IllegalArgumentException e) {
            // Consider logging the exception e
            return ResponseEntity.badRequest().body("Bad request: " + e.getMessage());
        } catch (org.springframework.security.access.AccessDeniedException e) {
            // Catch potential AccessDeniedException from @PreAuthorize and convert to ForbiddenException
            throw new ForbiddenException("Access denied: You can only delete your own account.");
        }
    }

    /**
     * Upgrades an Account to a GameOwner, preserving associations to other objects that refer to the previous account
     * by transferring them to the new GameOwner. Transactional ensures that exceptions do not cause partial commits.
     *
     * @param email email of the account trying to be promoted
     * @return ResponseEntity denoting the result of the operation
     * @note If there is any issue during runtime, changes are rolled back
     */
    @Transactional
    @PreAuthorize("#email == authentication.principal.username") // Ensure user upgrades their own account
    public ResponseEntity<String> upgradeUserToGameOwner(String email) {
        Account account;
        try {
            account = getAccountByEmail(email);
        } catch (IllegalArgumentException e) {
<<<<<<< HEAD
=======
            // Consider logging the exception e
>>>>>>> 7d992950
            return ResponseEntity.badRequest().body("Bad request: no such account exists.");
        } catch (org.springframework.security.access.AccessDeniedException e) {
             // Catch potential AccessDeniedException from @PreAuthorize and convert to ForbiddenException
             throw new ForbiddenException("Access denied: You can only upgrade your own account.");
        }

        if (account instanceof GameOwner) {
            return ResponseEntity.badRequest().body("Bad request: account already a game owner.");
        }

        // Get all related entities
        List<Registration> registrations = registrationRepository.findRegistrationByAttendeeEmail(account.getEmail());
        List<BorrowRequest> borrowRequests = borrowRequestRepository.findBorrowRequestsByRequesterEmail(account.getEmail());
        List<Review> reviews = reviewRepository.findReviewsByReviewerEmail(account.getEmail());

        // Set all associations to null
        for (Registration registration : registrations) {
            registration.setAttendee(null);
            registrationRepository.save(registration);
        }

        for (BorrowRequest borrowRequest : borrowRequests) {
            borrowRequest.setRequester(null);
            borrowRequestRepository.save(borrowRequest);
        }

        for (Review review : reviews) {
            review.setReviewer(null);
            reviewRepository.save(review);
        }

        accountRepository.flush();

        // Create new GameOwner
        String accountName = account.getName();
        if (accountName == null || accountName.trim().isEmpty()) {
            accountName = account.getEmail();
        }

        // Delete old account before creating new one
        accountRepository.delete(account);
        accountRepository.flush();

        // Create and save new GameOwner
        GameOwner gameOwner = new GameOwner(accountName, account.getEmail(), account.getPassword());
        gameOwner = accountRepository.save(gameOwner);
        accountRepository.flush();

        // Update all relationships with the new GameOwner
        for (Registration registration : registrations) {
            registration.setAttendee(gameOwner);
            registrationRepository.save(registration);
        }

        for (BorrowRequest borrowRequest : borrowRequests) {
            borrowRequest.setRequester(gameOwner);
            borrowRequestRepository.save(borrowRequest);
        }

        for (Review review : reviews) {
            review.setReviewer(gameOwner);
            reviewRepository.save(review);
        }

        return ResponseEntity.ok("Account updated to GameOwner successfully");
    }
}<|MERGE_RESOLUTION|>--- conflicted
+++ resolved
@@ -3,8 +3,6 @@
 import java.util.ArrayList;
 import java.util.List;
 
-import ca.mcgill.ecse321.gameorganizer.models.*;
-import ca.mcgill.ecse321.gameorganizer.repositories.*;
 import org.slf4j.Logger;
 import org.slf4j.LoggerFactory;
 import org.springframework.beans.factory.annotation.Autowired;
@@ -32,6 +30,16 @@
 import ca.mcgill.ecse321.gameorganizer.dto.request.UpdateAccountRequest;
 import ca.mcgill.ecse321.gameorganizer.exceptions.ForbiddenException; // Import ForbiddenException
 import ca.mcgill.ecse321.gameorganizer.exceptions.UnauthedException;
+import ca.mcgill.ecse321.gameorganizer.models.Account;
+import ca.mcgill.ecse321.gameorganizer.models.BorrowRequest;
+import ca.mcgill.ecse321.gameorganizer.models.Event;
+import ca.mcgill.ecse321.gameorganizer.models.GameOwner;
+import ca.mcgill.ecse321.gameorganizer.models.Registration;
+import ca.mcgill.ecse321.gameorganizer.models.Review;
+import ca.mcgill.ecse321.gameorganizer.repositories.AccountRepository;
+import ca.mcgill.ecse321.gameorganizer.repositories.BorrowRequestRepository;
+import ca.mcgill.ecse321.gameorganizer.repositories.RegistrationRepository;
+import ca.mcgill.ecse321.gameorganizer.repositories.ReviewRepository;
 
 /**
  * Service class that handles business logic for account management operations.
@@ -49,7 +57,6 @@
     private final ReviewRepository reviewRepository;
     private final BorrowRequestRepository borrowRequestRepository;
     private final PasswordEncoder passwordEncoder; // Added PasswordEncoder
-    private final LendingRecordRepository lendingRecordRepository;
 
     // UserContext removed
 
@@ -59,13 +66,12 @@
             RegistrationRepository registrationRepository,
             ReviewRepository reviewRepository,
             BorrowRequestRepository borrowRequestRepository,
-            PasswordEncoder passwordEncoder, LendingRecordRepository lendingRecordRepository) { // Inject PasswordEncoder
+            PasswordEncoder passwordEncoder) { // Inject PasswordEncoder
         this.accountRepository = accountRepository;
         this.registrationRepository = registrationRepository;
         this.reviewRepository = reviewRepository;
         this.borrowRequestRepository = borrowRequestRepository;
         this.passwordEncoder = passwordEncoder; // Assign injected encoder
-        this.lendingRecordRepository = lendingRecordRepository;
     }
 
     /**
@@ -206,22 +212,14 @@
         String password = request.getPassword();
         String newPassword = request.getNewPassword();
 
-<<<<<<< HEAD
-=======
         // Authentication is handled by SecurityConfig and @PreAuthorize.
         // Authorization is handled by @PreAuthorize.
 
->>>>>>> 7d992950
         Account account;
         try {
             account = accountRepository.findByEmail(email).orElseThrow(
                 () -> new IllegalArgumentException("Account with email " + email + " does not exist")
             );
-<<<<<<< HEAD
-            // Password check (target account already fetched)
-            if (!passwordEncoder.matches(password, account.getPassword())) {
-                throw new IllegalArgumentException("Passwords do not match");
-=======
 
             // Password check using PasswordEncoder - Still needed to authorize the change itself
             if (!passwordEncoder.matches(password, account.getPassword())) {
@@ -229,7 +227,6 @@
                 // But IllegalArgumentException is also reasonable as it's invalid input for the operation.
                 // Let's stick to IllegalArgumentException for now as per original logic for this specific check.
                 throw new IllegalArgumentException("Incorrect current password provided.");
->>>>>>> 7d992950
             }
         } catch (IllegalArgumentException e){
             // Consider logging the exception e
@@ -241,11 +238,7 @@
         // Update using setName() since the domain model uses "name" for the username.
         account.setName(newUsername);
         if (newPassword != null && !newPassword.isEmpty()) {
-<<<<<<< HEAD
-            account.setPassword(passwordEncoder.encode(newPassword));
-=======
             account.setPassword(passwordEncoder.encode(newPassword)); // Encode the new password before saving
->>>>>>> 7d992950
         }
         accountRepository.save(account);
         return ResponseEntity.ok("Account updated successfully");
@@ -291,74 +284,35 @@
         try {
             account = getAccountByEmail(email);
         } catch (IllegalArgumentException e) {
-<<<<<<< HEAD
-=======
             // Consider logging the exception e
->>>>>>> 7d992950
             return ResponseEntity.badRequest().body("Bad request: no such account exists.");
         } catch (org.springframework.security.access.AccessDeniedException e) {
              // Catch potential AccessDeniedException from @PreAuthorize and convert to ForbiddenException
              throw new ForbiddenException("Access denied: You can only upgrade your own account.");
         }
-
         if (account instanceof GameOwner) {
             return ResponseEntity.badRequest().body("Bad request: account already a game owner.");
         }
-
-        // Get all related entities
-        List<Registration> registrations = registrationRepository.findRegistrationByAttendeeEmail(account.getEmail());
-        List<BorrowRequest> borrowRequests = borrowRequestRepository.findBorrowRequestsByRequesterEmail(account.getEmail());
-        List<Review> reviews = reviewRepository.findReviewsByReviewerEmail(account.getEmail());
-
-        // Set all associations to null
-        for (Registration registration : registrations) {
-            registration.setAttendee(null);
-            registrationRepository.save(registration);
-        }
-
-        for (BorrowRequest borrowRequest : borrowRequests) {
-            borrowRequest.setRequester(null);
-            borrowRequestRepository.save(borrowRequest);
-        }
-
-        for (Review review : reviews) {
-            review.setReviewer(null);
-            reviewRepository.save(review);
-        }
-
-        accountRepository.flush();
-
-        // Create new GameOwner
+        // Retrieve the username from getName(); if null, fallback to email.
         String accountName = account.getName();
         if (accountName == null || accountName.trim().isEmpty()) {
             accountName = account.getEmail();
         }
-
-        // Delete old account before creating new one
+        GameOwner gameOwner = new GameOwner(accountName, account.getEmail(), account.getPassword());
         accountRepository.delete(account);
-        accountRepository.flush();
-
-        // Create and save new GameOwner
-        GameOwner gameOwner = new GameOwner(accountName, account.getEmail(), account.getPassword());
-        gameOwner = accountRepository.save(gameOwner);
-        accountRepository.flush();
-
-        // Update all relationships with the new GameOwner
+        accountRepository.save(gameOwner);
+        List<Registration> registrations = registrationRepository.findRegistrationByAttendeeName(accountName);
         for (Registration registration : registrations) {
             registration.setAttendee(gameOwner);
-            registrationRepository.save(registration);
-        }
-
+        }
+        List<BorrowRequest> borrowRequests = borrowRequestRepository.findBorrowRequestsByRequesterName(accountName);
         for (BorrowRequest borrowRequest : borrowRequests) {
             borrowRequest.setRequester(gameOwner);
-            borrowRequestRepository.save(borrowRequest);
-        }
-
+        }
+        List<Review> reviews = reviewRepository.findReviewsByReviewerName(accountName);
         for (Review review : reviews) {
             review.setReviewer(gameOwner);
-            reviewRepository.save(review);
-        }
-
+        }
         return ResponseEntity.ok("Account updated to GameOwner successfully");
     }
 }