--- conflicted
+++ resolved
@@ -17,21 +17,14 @@
 import ca.mcgill.ecse321.gameorganizer.models.Account;
 import ca.mcgill.ecse321.gameorganizer.repositories.LendingRecordRepository;
 import ca.mcgill.ecse321.gameorganizer.repositories.BorrowRequestRepository;
-<<<<<<< HEAD
 import ca.mcgill.ecse321.gameorganizer.repositories.AccountRepository;
-=======
->>>>>>> 793402c6
 import ca.mcgill.ecse321.gameorganizer.dtos.LendingHistoryFilterDto;
 import ca.mcgill.ecse321.gameorganizer.exceptions.ResourceNotFoundException;
 
 /**
  * Service class that handles business logic for lending record operations.
  * Provides methods for managing the lending of games between owners and borrowers.
-<<<<<<< HEAD
  *
-=======
- * 
->>>>>>> 793402c6
  * @author @YoussGm3o8
  */
 @Service
@@ -103,7 +96,6 @@
             if (startDate.before(now)) {
                 throw new IllegalArgumentException("Start date cannot be in the past");
             }
-<<<<<<< HEAD
 
             // Create and save new lending record
             LendingRecord record = new LendingRecord(startDate, endDate, LendingRecord.LendingStatus.ACTIVE, request, owner);
@@ -135,39 +127,6 @@
         BorrowRequest request = borrowRequestRepository.findBorrowRequestById(requestId)
                 .orElseThrow(() -> new IllegalArgumentException("No borrow request found with ID " + requestId));
 
-=======
-
-            // Create and save new lending record
-            LendingRecord record = new LendingRecord(startDate, endDate, LendingRecord.LendingStatus.ACTIVE, request, owner);
-            lendingRecordRepository.save(record);
-
-            return ResponseEntity.ok("Lending record created successfully");
-        } catch (IllegalArgumentException e) {
-            return createErrorResponse(HttpStatus.BAD_REQUEST, e.getMessage());
-        } catch (Exception e) {
-            return createErrorResponse(HttpStatus.INTERNAL_SERVER_ERROR, "Failed to create lending record: " + e.getMessage());
-        }
-    }
-    
-    /**
-     * Creates a new lending record for a game loan using borrowRequestId.
-     * This method provides a convenient way to create lending records from API requests.
-     *
-     * @param startDate the start date of the lending period
-     * @param endDate the end date of the lending period
-     * @param requestId the ID of the associated borrow request
-     * @param owner the game owner
-     * @return ResponseEntity with success message and the created lending record ID
-     * @throws IllegalArgumentException if parameters are invalid
-     * @throws IllegalStateException if creation fails
-     */
-    @Transactional
-    public ResponseEntity<String> createLendingRecordFromRequestId(Date startDate, Date endDate, int requestId, GameOwner owner) {
-        // Retrieve the borrow request entity
-        BorrowRequest request = borrowRequestRepository.findBorrowRequestById(requestId)
-                .orElseThrow(() -> new IllegalArgumentException("No borrow request found with ID " + requestId));
-                
->>>>>>> 793402c6
         // Now use the existing method to create the lending record
         return createLendingRecord(startDate, endDate, request, owner);
     }
@@ -243,11 +202,7 @@
     
     /**
      * Applies multiple filters to lending records.
-<<<<<<< HEAD
-     *
-=======
-     * 
->>>>>>> 793402c6
+     *
      * @param filterDto The DTO containing filter criteria
      * @return Filtered list of lending records
      */
@@ -262,7 +217,6 @@
                 // Invalid status - will be treated as null (no filter)
             }
         }
-<<<<<<< HEAD
 
         // Convert borrowerId from email to numeric ID if needed
         Integer borrowerId = null;
@@ -353,62 +307,6 @@
      * @throws IllegalStateException if the status transition is not allowed
      */
     @Transactional
-=======
-        
-        // Use the new repository method for database-level filtering
-        return lendingRecordRepository.filterLendingRecords(
-            filterDto.getFromDate(),
-            filterDto.getToDate(),
-            status,
-            filterDto.getBorrowerId(),
-            filterDto.getGameId()
-        );
-    }
-    
-    /**
-     * Paginated version of filterLendingRecords.
-     * 
-     * @param filterDto The DTO containing filter criteria
-     * @param pageable The pagination information
-     * @return Page of filtered lending records
-     */
-    @Transactional
-    public Page<LendingRecord> filterLendingRecordsPaginated(LendingHistoryFilterDto filterDto, Pageable pageable) {
-        // Convert string status to enum if provided
-        LendingStatus status = null;
-        if (filterDto.getStatus() != null && !filterDto.getStatus().isEmpty()) {
-            try {
-                status = LendingStatus.valueOf(filterDto.getStatus().toUpperCase());
-            } catch (IllegalArgumentException e) {
-                // Invalid status - will be treated as null (no filter)
-            }
-        }
-        
-        // Use the new repository method for database-level filtering with pagination
-        return lendingRecordRepository.filterLendingRecords(
-            filterDto.getFromDate(),
-            filterDto.getToDate(),
-            status,
-            filterDto.getBorrowerId(),
-            filterDto.getGameId(),
-            pageable
-        );
-    }
-
-    /**
-     * Updates the status of a lending record with comprehensive validation of state transitions.
-     * Prevents invalid transitions and automatically handles overdue detection.
-     *
-     * @param id The ID of the record to update
-     * @param newStatus The new status to set
-     * @param userId The ID of the user making the change
-     * @param reason The reason for the status change
-     * @return ResponseEntity with the result of the operation including the updated record ID
-     * @throws IllegalArgumentException if no record is found with the given ID
-     * @throws IllegalStateException if the status transition is not allowed
-     */
-    @Transactional
->>>>>>> 793402c6
     public ResponseEntity<String> updateStatus(int id, LendingStatus newStatus, Integer userId, String reason) {
         if (newStatus == null) {
             throw new IllegalArgumentException("New status cannot be null");
@@ -416,7 +314,6 @@
         
         LendingRecord record = getLendingRecordById(id);
         LendingStatus currentStatus = record.getStatus();
-<<<<<<< HEAD
 
         // Don't update if status is not changing
         if (currentStatus == newStatus) {
@@ -444,48 +341,13 @@
         // Update the status
         record.setStatus(newStatus);
 
-=======
-        
-        // Don't update if status is not changing
-        if (currentStatus == newStatus) {
-            return ResponseEntity.ok("Status already set to " + newStatus.name());
-        }
-        
-        // Validate state transitions based on business rules
-        validateStatusTransition(record, newStatus);
-        
-        // Perform automatic status updates if needed
-        if (isRecordOverdue(record) && newStatus == LendingStatus.ACTIVE) {
-            // If a record is actually overdue but someone tries to set it to ACTIVE,
-            // automatically set it to OVERDUE instead
-            record.setStatus(LendingStatus.OVERDUE);
-            
-            // Record audit information
-            record.setLastModifiedDate(new Date());
-            record.setLastModifiedBy(userId);
-            record.setStatusChangeReason("System automated change: Record is overdue");
-            
-            lendingRecordRepository.save(record);
-            return ResponseEntity.ok("Record is overdue - status automatically set to OVERDUE instead of ACTIVE");
-        }
-        
-        // Update the status
-        record.setStatus(newStatus);
-        
->>>>>>> 793402c6
         // Record audit information
         record.setLastModifiedDate(new Date());
         record.setLastModifiedBy(userId);
         record.setStatusChangeReason(reason != null ? reason : "Status updated by user");
-<<<<<<< HEAD
 
         lendingRecordRepository.save(record);
 
-=======
-        
-        lendingRecordRepository.save(record);
-        
->>>>>>> 793402c6
         return ResponseEntity.ok("Lending record status updated successfully");
     }
     
@@ -543,7 +405,6 @@
     }
 
     /**
-<<<<<<< HEAD
      * Updates the status of a lending record without audit information.
      * This is a backward-compatible method for existing code.
      *
@@ -624,11 +485,6 @@
      * Closes a lending record by setting its status to CLOSED.
      * Performs additional validation before closing the record.
      *
-=======
-     * Closes a lending record by setting its status to CLOSED.
-     * Performs additional validation before closing the record.
-     *
->>>>>>> 793402c6
      * @param id The ID of the record to close
      * @param userId ID of the user closing the record
      * @param reason Reason for closing the record
@@ -640,16 +496,11 @@
     public ResponseEntity<String> closeLendingRecord(int id, Integer userId, String reason) {
         LendingRecord record = getLendingRecordById(id);
         LendingStatus currentStatus = record.getStatus();
-<<<<<<< HEAD
-
-=======
-        
->>>>>>> 793402c6
+
         // Check if already closed
         if (currentStatus == LendingStatus.CLOSED) {
             throw new IllegalStateException("Lending record is already closed");
         }
-<<<<<<< HEAD
 
         // Record closing with audit information
         record.recordClosing(userId, reason != null ? reason : "Game returned in good condition");
@@ -661,19 +512,6 @@
                 record.getId(), currentStatus));
     }
 
-=======
-        
-        // Record closing with audit information
-        record.recordClosing(userId, reason != null ? reason : "Game returned in good condition");
-        
-        lendingRecordRepository.save(record);
-        
-        return ResponseEntity.ok(String.format(
-            "Lending record (ID: %d) successfully closed. Previous status was %s", 
-            record.getId(), currentStatus));
-    }
-    
->>>>>>> 793402c6
     /**
      * Closes a lending record without audit information.
      * This is a backward-compatible method for existing code.
@@ -685,7 +523,6 @@
     public ResponseEntity<String> closeLendingRecord(int id) {
         return closeLendingRecord(id, null, "Closed via API");
     }
-<<<<<<< HEAD
 
     /**
      * Closes a lending record with user email instead of ID.
@@ -710,9 +547,6 @@
         return closeLendingRecord(id, userId, reason);
     }
 
-=======
-    
->>>>>>> 793402c6
     /**
      * Closes a lending record with damage information.
      * Records details about any damage to the game during the borrowing period.
@@ -733,25 +567,16 @@
             Integer userId, String reason) {
         LendingRecord record = getLendingRecordById(id);
         LendingStatus currentStatus = record.getStatus();
-<<<<<<< HEAD
-
-=======
-        
->>>>>>> 793402c6
+
         // Check if already closed
         if (currentStatus == LendingStatus.CLOSED) {
             throw new IllegalStateException("Lending record is already closed");
         }
-<<<<<<< HEAD
-
-=======
-        
->>>>>>> 793402c6
+
         // Record damage information
         if (isDamaged) {
             record.recordDamage(true, damageNotes, damageSeverity);
         }
-<<<<<<< HEAD
 
         // Prepare closing reason
         String damageDetails = isDamaged ?
@@ -768,24 +593,6 @@
 
         lendingRecordRepository.save(record);
 
-=======
-        
-        // Prepare closing reason
-        String damageDetails = isDamaged ? 
-                String.format("Game returned with %s damage.", 
-                        damageSeverity == 1 ? "minor" : 
-                        damageSeverity == 2 ? "moderate" : 
-                        damageSeverity == 3 ? "severe" : "unspecified") : 
-                "Game returned in good condition.";
-                
-        String closingReason = reason != null ? reason + ". " + damageDetails : damageDetails;
-        
-        // Record closing with audit information
-        record.recordClosing(userId, closingReason);
-        
-        lendingRecordRepository.save(record);
-        
->>>>>>> 793402c6
         return ResponseEntity.ok("Lending record closed successfully");
     }
     
@@ -886,11 +693,7 @@
         
         record.setEndDate(newEndDate);
         lendingRecordRepository.save(record);
-<<<<<<< HEAD
-
-=======
-        
->>>>>>> 793402c6
+
         return ResponseEntity.ok("End date updated successfully");
     }
 
