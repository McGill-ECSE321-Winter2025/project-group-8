--- conflicted
+++ resolved
@@ -2,7 +2,6 @@
 
 import java.util.List;
 import java.util.Optional;
-import java.util.List;
 
 import org.springframework.data.jpa.repository.JpaRepository;
 import org.springframework.data.jpa.repository.Query;
@@ -30,14 +29,6 @@
     Optional<Review> findReviewById(int id);
 
     /**
-<<<<<<< HEAD
-     * Finds review(s) by the name of its reviewer
-     *
-     * @param username the name of the reviewer
-     * @return Optional containing the review if found, empty otherwise
-     */
-    List<Review> findReviewsByReviewerName(String username);
-=======
      * Finds all reviews for a specific game instance.
      *
      * @param game the game instance to get reviews for
@@ -87,5 +78,12 @@
      * @return List of reviews with ratings at or above the minimum
      */
     List<Review> findByRatingGreaterThanEqual(int minRating);
->>>>>>> 64b93fab
+
+    /**
+     * Finds review(s) by the name of its reviewer
+     *
+     * @param username the name of the reviewer
+     * @return Optional containing the review if found, empty otherwise
+     */
+    List<Review> findReviewsByReviewerName(String username);
 }