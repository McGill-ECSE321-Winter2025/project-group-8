--- conflicted
+++ resolved
@@ -6,14 +6,6 @@
 
 import org.springframework.data.jpa.repository.JpaRepository;
 import org.springframework.stereotype.Repository;
-
-<<<<<<< HEAD
-=======
-import java.sql.Date;
-import java.util.List;
-import java.util.UUID;
-
->>>>>>> f95b4257
 import ca.mcgill.ecse321.gameorganizer.models.Event;
 
 /**
@@ -30,11 +22,8 @@
      * @param id the UUID of the event to find
      * @return Optional containing the event if found, empty otherwise
      */
-<<<<<<< HEAD
     Optional<Event> findEventById(Integer id);
-=======
-    Optional<Event> findEventById(UUID id);
->>>>>>> f95b4257
+
 
     /**
      * Finds events by their title.
