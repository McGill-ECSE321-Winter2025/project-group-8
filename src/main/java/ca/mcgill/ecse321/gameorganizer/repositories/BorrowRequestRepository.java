package ca.mcgill.ecse321.gameorganizer.repositories;

import ca.mcgill.ecse321.gameorganizer.models.BorrowRequest;
import ca.mcgill.ecse321.gameorganizer.models.BorrowRequestStatus;
import ca.mcgill.ecse321.gameorganizer.models.GameOwner;
import ca.mcgill.ecse321.gameorganizer.models.Account;
import org.springframework.data.jpa.repository.JpaRepository;
import org.springframework.data.jpa.repository.Query;
import org.springframework.data.repository.query.Param;
import org.springframework.stereotype.Repository;

import java.util.Date;
import java.util.List;
import java.util.Optional;

/**
 * Repository interface for managing BorrowRequest entities.
 * Provides CRUD operations and custom queries for game borrowing requests.
 * Extends JpaRepository to inherit basic database operations.
 * 
 * @author @rayanBaida
 */
@Repository
public interface BorrowRequestRepository extends JpaRepository<BorrowRequest, Integer> {
    
    /**
     * Finds a borrow request by its unique identifier.
     *
     * @param id The ID of the borrow request to find
     * @return Optional containing the borrow request if found, empty Optional otherwise
     */
    Optional<BorrowRequest> findBorrowRequestById(int id);

    /**
     * Finds borrow request(s) by the user associated to it
     *
     * @param username the username of the requester
     * @return Optional containing the borrow request if found, empty Optional otherwise
     */
    List<BorrowRequest> findBorrowRequestsByRequesterName(String username);

    /**
     * Finds all approved borrow requests that overlap with a given date range for a specific game.
     * This is used to check if a game is available for a new borrow request.
     *
     * @param gameId The ID of the game to check
     * @param startDate The start date of the period to check
     * @param endDate The end date of the period to check
     * @return List of overlapping approved borrow requests
     */
    @Query("SELECT br FROM BorrowRequest br " +
           "WHERE br.requestedGame.id = :gameId " +
           "AND br.status = 'APPROVED' " +
           "AND br.startDate < :endDate " +
           "AND br.endDate > :startDate")
    List<BorrowRequest> findOverlappingApprovedRequests(@Param("gameId") int gameId, 
                                                        @Param("startDate") Date startDate, 
                                                        @Param("endDate") Date endDate);
                                                        
    /**
     * Finds all borrow requests for games owned by a specific owner and with a specific status.
     * Used by game owners to view pending requests for their games.
     *
     * @param owner The game owner whose games' requests to find
     * @param status The status of the requests to find
     * @return List of borrow requests matching the criteria
     */
    List<BorrowRequest> findByRequestedGame_OwnerAndStatus(GameOwner owner, BorrowRequestStatus status);
    
    /**
     * Finds all borrow requests made by a specific requester.
     * Used to view a user's borrow request history.
     *
     * @param requester The account that made the requests
     * @return List of borrow requests made by the specified requester
     */
    List<BorrowRequest> findByRequester(Account requester);

    List<BorrowRequest> findBorrowRequestsByRequesterEmail(String email);

    /**
     * Finds all borrow requests associated with a specific game owner by their ID.
     *
     * @param ownerId The ID of the game owner
     * @return List of borrow requests associated with the specified game owner
     */
    @Query("SELECT br FROM BorrowRequest br WHERE br.requestedGame.owner.id = :ownerId")
    List<BorrowRequest> findBorrowRequestsByOwnerId(@Param("ownerId") int ownerId);
<<<<<<< HEAD
=======

>>>>>>> b3cc639a
}<|MERGE_RESOLUTION|>--- conflicted
+++ resolved
@@ -86,8 +86,5 @@
      */
     @Query("SELECT br FROM BorrowRequest br WHERE br.requestedGame.owner.id = :ownerId")
     List<BorrowRequest> findBorrowRequestsByOwnerId(@Param("ownerId") int ownerId);
-<<<<<<< HEAD
-=======
 
->>>>>>> b3cc639a
 }