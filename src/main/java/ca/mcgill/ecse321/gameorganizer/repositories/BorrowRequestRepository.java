package ca.mcgill.ecse321.gameorganizer.repositories;

import java.util.Date;
import java.util.List;
import java.util.Optional; // Import added

import org.springframework.data.jpa.repository.JpaRepository;
import org.springframework.data.jpa.repository.Query;
import org.springframework.data.repository.query.Param;
import org.springframework.stereotype.Repository;

import ca.mcgill.ecse321.gameorganizer.models.Account;
import ca.mcgill.ecse321.gameorganizer.models.BorrowRequest;
import ca.mcgill.ecse321.gameorganizer.models.BorrowRequestStatus;
import ca.mcgill.ecse321.gameorganizer.models.Game;
import ca.mcgill.ecse321.gameorganizer.models.GameOwner;

/**
 * Repository interface for managing BorrowRequest entities.
 * Provides CRUD operations and custom queries for game borrowing requests.
 * Extends JpaRepository to inherit basic database operations.
 * 
 * @author @rayanBaida
 */
@Repository
public interface BorrowRequestRepository extends JpaRepository<BorrowRequest, Integer> {
    
    /**
     * Finds a borrow request by its unique identifier.
     *
     * @param id The ID of the borrow request to find
     * @return Optional containing the borrow request if found, empty Optional otherwise
     */
    Optional<BorrowRequest> findBorrowRequestById(int id);

    /**
     * Finds borrow request(s) by the user associated to it
     *
     * @param username the username of the requester
     * @return Optional containing the borrow request if found, empty Optional otherwise
     */
    List<BorrowRequest> findBorrowRequestsByRequesterName(String username);

    /**
     * Finds all approved borrow requests that overlap with a given date range for a specific game.
     * This is used to check if a game is available for a new borrow request.
     *
     * @param gameId The ID of the game to check
     * @param startDate The start date of the period to check
     * @param endDate The end date of the period to check
     * @return List of overlapping approved borrow requests
     */
    @Query("SELECT br FROM BorrowRequest br " +
           "WHERE br.requestedGame.id = :gameId " +
           "AND br.status = 'APPROVED' " +
           "AND br.startDate < :endDate " +
           "AND br.endDate > :startDate")
    List<BorrowRequest> findOverlappingApprovedRequests(@Param("gameId") int gameId, 
                                                        @Param("startDate") Date startDate, 
                                                        @Param("endDate") Date endDate);
                                                        
    /**
     * Finds all borrow requests for games owned by a specific owner and with a specific status.
     * Used by game owners to view pending requests for their games.
     *
     * @param owner The game owner whose games' requests to find
     * @param status The status of the requests to find
     * @return List of borrow requests matching the criteria
     */
    List<BorrowRequest> findByRequestedGame_OwnerAndStatus(GameOwner owner, BorrowRequestStatus status);
    
    /**
     * Finds all borrow requests made by a specific requester.
     * Used to view a user's borrow request history.
     *
     * @param requester The account that made the requests
     * @return List of borrow requests made by the specified requester
     */
    List<BorrowRequest> findByRequester(Account requester);

    /**
     * Finds all borrow requests associated with a specific game owner by their ID.
     *
     * @param ownerId The ID of the game owner
     * @return List of borrow requests associated with the specified game owner
     */
    @Query("SELECT br FROM BorrowRequest br WHERE br.requestedGame.owner.id = :ownerId")
    List<BorrowRequest> findBorrowRequestsByOwnerId(@Param("ownerId") int ownerId);

    /**
     * Finds all borrow requests associated with a specific game.
     * Used for cascade deletion when a game is deleted.
     *
     * @param game The game whose borrow requests to find
     * @return List of borrow requests associated with the specified game
     */
    List<BorrowRequest> findByRequestedGame(Game game);

    /**
     * Find borrow requests with approved status for a specific game
     * that overlap with a given period.
     * Used to check availability for new or updated requests.
     */
    @Query("SELECT br FROM BorrowRequest br " +
           "WHERE br.requestedGame.id = :gameId " +
           "AND br.status = 'APPROVED' " +
           "AND ((br.startDate <= :endDate) AND (br.endDate >= :startDate))")
    List<BorrowRequest> findOverlappingApprovedRequestsForGame(
        @Param("gameId") int gameId,
        @Param("startDate") Date startDate,
        @Param("endDate") Date endDate);

<<<<<<< HEAD
    List<BorrowRequest> findBorrowRequestsByRequesterEmail(String email);
=======
    /**
     * Finds all borrow requests associated with a specific game instance.
     *
     * @param gameInstanceId The ID of the game instance
     * @return List of borrow requests associated with the specified game instance
     */
    @Query("SELECT br FROM BorrowRequest br WHERE br.gameInstance.id = :gameInstanceId")
    List<BorrowRequest> findBorrowRequestsByGameInstanceId(@Param("gameInstanceId") int gameInstanceId);

    /**
     * Find borrow requests with approved status for a specific game instance
     * that overlap with a given period.
     * Used to check availability for new or updated requests.
     */
    @Query("SELECT br FROM BorrowRequest br " +
           "WHERE br.gameInstance.id = :gameInstanceId " +
           "AND br.status = 'APPROVED' " +
           "AND ((br.startDate <= :endDate) AND (br.endDate >= :startDate))")
    List<BorrowRequest> findOverlappingApprovedRequestsForGameInstance(
        @Param("gameInstanceId") int gameInstanceId,
        @Param("startDate") Date startDate,
        @Param("endDate") Date endDate);
>>>>>>> 3f87d911
}<|MERGE_RESOLUTION|>--- conflicted
+++ resolved
@@ -110,9 +110,9 @@
         @Param("startDate") Date startDate,
         @Param("endDate") Date endDate);
 
-<<<<<<< HEAD
+
     List<BorrowRequest> findBorrowRequestsByRequesterEmail(String email);
-=======
+
     /**
      * Finds all borrow requests associated with a specific game instance.
      *
@@ -135,5 +135,5 @@
         @Param("gameInstanceId") int gameInstanceId,
         @Param("startDate") Date startDate,
         @Param("endDate") Date endDate);
->>>>>>> 3f87d911
+
 }