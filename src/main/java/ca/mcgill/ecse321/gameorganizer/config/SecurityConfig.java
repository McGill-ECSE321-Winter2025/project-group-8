package ca.mcgill.ecse321.gameorganizer.config;

import org.springframework.context.annotation.Bean;
import org.springframework.context.annotation.Configuration;
import org.springframework.core.env.Environment;
<<<<<<< HEAD
import org.springframework.security.authentication.AuthenticationManager;
import org.springframework.security.config.annotation.authentication.configuration.AuthenticationConfiguration;
import org.springframework.security.config.annotation.web.builders.HttpSecurity;
import org.springframework.security.config.http.SessionCreationPolicy;
=======
import org.springframework.http.HttpMethod;
import org.springframework.security.authentication.AuthenticationManager; // Import HttpMethod
import org.springframework.security.config.annotation.authentication.configuration.AuthenticationConfiguration; // Import
import org.springframework.security.config.annotation.web.builders.HttpSecurity; // Import
>>>>>>> 4c31ae23
import org.springframework.security.crypto.bcrypt.BCryptPasswordEncoder;
import org.springframework.security.crypto.password.PasswordEncoder;
import org.springframework.security.web.SecurityFilterChain;
import org.springframework.security.web.authentication.UsernamePasswordAuthenticationFilter;

import ca.mcgill.ecse321.gameorganizer.security.JwtAuthenticationFilter;

@Configuration
public class SecurityConfig {

    private final Environment environment;
    private final JwtAuthenticationFilter jwtAuthenticationFilter;

    public SecurityConfig(Environment environment, JwtAuthenticationFilter jwtAuthenticationFilter) {
        this.environment = environment;
        this.jwtAuthenticationFilter = jwtAuthenticationFilter;
    }

    @Bean
    public SecurityFilterChain securityFilterChain(HttpSecurity http) throws Exception {
<<<<<<< HEAD
        // Check if we're running in test profile
        boolean isTestProfile = false;
        for (String profile : environment.getActiveProfiles()) {
            if ("test".equals(profile)) {
                isTestProfile = true;
                break;
            }
        }

        if (isTestProfile) {
            // For test profile, disable security constraints
            http.authorizeHttpRequests(authz -> authz
                    .anyRequest().permitAll())
                .csrf(csrf -> csrf.disable());
        } else {
            // For non-test profiles, apply security constraints
            http.authorizeHttpRequests(authz -> authz
                    // Allow unauthenticated access for account creation and auth endpoints
                    .requestMatchers("/api/v1/account/**", "/api/v1/auth/**").permitAll()
                    .anyRequest().authenticated()
                )
                // Disable CSRF for REST APIs (or configure accordingly)
                .csrf(csrf -> csrf.disable())
                // Enable CORS
                .cors(cors -> cors.configure(http))
                // Use stateless session management
                .sessionManagement(session -> session.sessionCreationPolicy(SessionCreationPolicy.STATELESS))
                // Add JWT filter before UsernamePasswordAuthenticationFilter
                .addFilterBefore(jwtAuthenticationFilter, UsernamePasswordAuthenticationFilter.class);
        }

        return http.build();
    }
=======
        http.authorizeHttpRequests(authz -> authz
                // Allow unauthenticated access to authentication and account creation endpoints
                .requestMatchers("/api/v1/auth/**", "/api/v1/account/**", "/api/v1/account").permitAll()
                // Borrow Requests:
                // - Allow any authenticated user (USER or GAME_OWNER) to create (POST)
                .requestMatchers(HttpMethod.POST, "/api/v1/borrowrequests").hasRole("USER") 
                // - Allow only GAME_OWNER to update (PUT) or delete (DELETE) specific requests
                .requestMatchers(HttpMethod.PUT, "/api/v1/borrowrequests/**").hasRole("GAME_OWNER")
                .requestMatchers(HttpMethod.DELETE, "/api/v1/borrowrequests/**").hasRole("GAME_OWNER")
                // - Allow any authenticated user to GET requests (adjust if needed)
                .requestMatchers(HttpMethod.GET, "/api/v1/borrowrequests/**").hasRole("USER") 
                // Require authentication for all other endpoints (that haven't been matched yet)
                .anyRequest().authenticated()
            )
            .csrf(csrf -> csrf.disable()); // Disable CSRF for simplicity in REST APIs

        return http.build();
    }
    
    // Expose AuthenticationManager as a Bean
    @Bean
    public AuthenticationManager authenticationManager(AuthenticationConfiguration authenticationConfiguration) throws Exception {
        return authenticationConfiguration.getAuthenticationManager();
    }
>>>>>>> 4c31ae23

    @Bean
    public PasswordEncoder passwordEncoder() {
        return new BCryptPasswordEncoder();
    }

    @Bean
    public AuthenticationManager authenticationManager(AuthenticationConfiguration config) throws Exception {
        return config.getAuthenticationManager();
    }
}<|MERGE_RESOLUTION|>--- conflicted
+++ resolved
@@ -3,17 +3,11 @@
 import org.springframework.context.annotation.Bean;
 import org.springframework.context.annotation.Configuration;
 import org.springframework.core.env.Environment;
-<<<<<<< HEAD
+import org.springframework.http.HttpMethod;
 import org.springframework.security.authentication.AuthenticationManager;
 import org.springframework.security.config.annotation.authentication.configuration.AuthenticationConfiguration;
 import org.springframework.security.config.annotation.web.builders.HttpSecurity;
 import org.springframework.security.config.http.SessionCreationPolicy;
-=======
-import org.springframework.http.HttpMethod;
-import org.springframework.security.authentication.AuthenticationManager; // Import HttpMethod
-import org.springframework.security.config.annotation.authentication.configuration.AuthenticationConfiguration; // Import
-import org.springframework.security.config.annotation.web.builders.HttpSecurity; // Import
->>>>>>> 4c31ae23
 import org.springframework.security.crypto.bcrypt.BCryptPasswordEncoder;
 import org.springframework.security.crypto.password.PasswordEncoder;
 import org.springframework.security.web.SecurityFilterChain;
@@ -34,7 +28,6 @@
 
     @Bean
     public SecurityFilterChain securityFilterChain(HttpSecurity http) throws Exception {
-<<<<<<< HEAD
         // Check if we're running in test profile
         boolean isTestProfile = false;
         for (String profile : environment.getActiveProfiles()) {
@@ -53,7 +46,16 @@
             // For non-test profiles, apply security constraints
             http.authorizeHttpRequests(authz -> authz
                     // Allow unauthenticated access for account creation and auth endpoints
-                    .requestMatchers("/api/v1/account/**", "/api/v1/auth/**").permitAll()
+                    .requestMatchers("/api/v1/auth/**", "/api/v1/account/**", "/api/v1/account").permitAll()
+                    // Borrow Requests:
+                    // - Allow any authenticated user (USER or GAME_OWNER) to create (POST)
+                    .requestMatchers(HttpMethod.POST, "/api/v1/borrowrequests").hasRole("USER") 
+                    // - Allow only GAME_OWNER to update (PUT) or delete (DELETE) specific requests
+                    .requestMatchers(HttpMethod.PUT, "/api/v1/borrowrequests/**").hasRole("GAME_OWNER")
+                    .requestMatchers(HttpMethod.DELETE, "/api/v1/borrowrequests/**").hasRole("GAME_OWNER")
+                    // - Allow any authenticated user to GET requests (adjust if needed)
+                    .requestMatchers(HttpMethod.GET, "/api/v1/borrowrequests/**").hasRole("USER") 
+                    // Require authentication for all other endpoints
                     .anyRequest().authenticated()
                 )
                 // Disable CSRF for REST APIs (or configure accordingly)
@@ -68,32 +70,6 @@
 
         return http.build();
     }
-=======
-        http.authorizeHttpRequests(authz -> authz
-                // Allow unauthenticated access to authentication and account creation endpoints
-                .requestMatchers("/api/v1/auth/**", "/api/v1/account/**", "/api/v1/account").permitAll()
-                // Borrow Requests:
-                // - Allow any authenticated user (USER or GAME_OWNER) to create (POST)
-                .requestMatchers(HttpMethod.POST, "/api/v1/borrowrequests").hasRole("USER") 
-                // - Allow only GAME_OWNER to update (PUT) or delete (DELETE) specific requests
-                .requestMatchers(HttpMethod.PUT, "/api/v1/borrowrequests/**").hasRole("GAME_OWNER")
-                .requestMatchers(HttpMethod.DELETE, "/api/v1/borrowrequests/**").hasRole("GAME_OWNER")
-                // - Allow any authenticated user to GET requests (adjust if needed)
-                .requestMatchers(HttpMethod.GET, "/api/v1/borrowrequests/**").hasRole("USER") 
-                // Require authentication for all other endpoints (that haven't been matched yet)
-                .anyRequest().authenticated()
-            )
-            .csrf(csrf -> csrf.disable()); // Disable CSRF for simplicity in REST APIs
-
-        return http.build();
-    }
-    
-    // Expose AuthenticationManager as a Bean
-    @Bean
-    public AuthenticationManager authenticationManager(AuthenticationConfiguration authenticationConfiguration) throws Exception {
-        return authenticationConfiguration.getAuthenticationManager();
-    }
->>>>>>> 4c31ae23
 
     @Bean
     public PasswordEncoder passwordEncoder() {
