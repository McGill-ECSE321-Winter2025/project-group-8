/**
 * API Service
 *
 * This file provides API functions for the application.
 * Includes both mock data and real API endpoints.
 */

// Define API_BASE_URL centrally (or import if moved)
// const API_BASE_URL = "http://localhost:8080/"; // Not needed if using apiClient exclusively

import apiClient from './apiClient'; // Import the centralized API client

// === EVENT API FUNCTIONS ===

/**
 * Fetches all events.
 * Requires authentication (via HttpOnly cookie).
 * @returns {Promise<Array>} A promise that resolves to an array of event objects.
 * @throws {UnauthorizedError} If the user is not authenticated.
 * @throws {ApiError} For other API-related errors.
 */
export const getAllEvents = async () => {
  try {
    // Add a response type param to help with large or potentially invalid JSON responses
    const events = await apiClient("/events", {
      method: "GET",
      skipPrefix: false, // Assuming /api/events
      responseType: 'text' // Get as text first to better handle parsing errors
    });
    
    // Try to safely parse the response
    let parsedEvents = [];
    if (typeof events === 'string') {
      try {
        parsedEvents = JSON.parse(events);
      } catch (parseError) {
        console.error("Error parsing events JSON:", parseError);
        console.log("First 100 chars of response:", events.substring(0, 100) + "...");
        throw new Error("Server returned invalid JSON. Please contact the administrator.");
      }
    } else {
      // Already parsed by apiClient
      parsedEvents = events;
    }
    
    return Array.isArray(parsedEvents) ? parsedEvents : [];
  } catch (error) {
    console.error("Failed to fetch events:", error);
    // Return empty array instead of throwing to prevent UI from breaking
    return [];
  }
};

/**
 * Fetches details for a single event by its ID.
 * Requires authentication (via HttpOnly cookie).
 * @param {string} eventId - The UUID of the event.
 * @returns {Promise<object>} A promise that resolves to the event object.
 * @throws {UnauthorizedError} If the user is not authenticated.
 * @throws {ApiError} For other API-related errors.
 */
export const getEventById = async (eventId) => {
  if (!eventId) {
    throw new Error("Event ID is required to fetch event details.");
  }

  try {
    const event = await apiClient(`/events/${eventId}`, {
      method: "GET",
      skipPrefix: false // Assuming /api/events/:id
    });
    return event;
  } catch (error) {
    console.error(`Failed to fetch event with ID ${eventId}:`, error);
    throw error; // Re-throw the specific error from apiClient
  }
};

/**
 * Registers the current authenticated user for an event.
 * Requires authentication (via HttpOnly cookie). Backend identifies attendee from session.
 * @param {string|number} eventId - The UUID or ID of the event to register for.
 * @returns {Promise<object>} A promise that resolves to the created registration object.
 * @throws {UnauthorizedError} If the user is not authenticated.
 * @throws {ForbiddenError} If registration is not allowed (e.g., event full, already registered).
 * @throws {ApiError} For other API-related errors.
 */
export const registerForEvent = async (eventId) => {
  if (!eventId) throw new Error("Event ID is required.");

  // Convert eventId to string if it's a number or other type
  const eventIdString = String(eventId);
  console.log(`[API] Registering for event with ID: ${eventIdString} (original type: ${typeof eventId})`);

  // Payload might only need the eventId if backend identifies user from cookie.
  const payload = {
    eventId: eventIdString
    // attendeeId might not be needed if derived from session on backend
  };

  try {
    const registration = await apiClient("/registrations", {
      method: "POST",
      body: payload, // apiClient handles stringification
      skipPrefix: false, // Assuming /api/registrations
      headers: {
        'Content-Type': 'application/json'
      }
    });
    console.log(`[API] Successfully registered for event ${eventIdString}`, registration);
    return registration; // Return the created registration object
  } catch (error) {
    // Clean up error message if possible
    let cleanedError = error;
    
    if (error.message) {
      // Check for specific known error conditions and clean up the message
      if (error.message.includes("already exists")) {
        console.warn(`[API] User already registered for event ${eventIdString}`);
        cleanedError = new Error("You are already registered for this event");
      } else if (error.message.includes("You cannot register for your own event")) {
        cleanedError = new Error("You cannot register for your own event");
      } else if (error.message.includes("full capacity")) {
        cleanedError = new Error("Event is already at full capacity");
      } else if (error.message.includes("detail")) {
        // Try to extract 'detail' from JSON error response
        try {
          const jsonStart = error.message.indexOf("{");
          if (jsonStart !== -1) {
            const jsonPart = error.message.substring(jsonStart);
            const errorObj = JSON.parse(jsonPart);
            if (errorObj.detail) {
              cleanedError = new Error(errorObj.detail);
            }
          }
        } catch (e) {
          // If parsing fails, keep the original error
          console.log("[API] Error parsing error message JSON:", e);
        }
      }
    }
    
    console.error(`[API] Failed to register for event ${eventIdString}:`, error);
    throw cleanedError; // Throw the cleaned up error
  }
};

/**
 * Creates a new event
 * 
 * @param {Object} eventData - Data for the event
 * @param {string} eventData.title - Event title
 * @param {string} eventData.dateTime - Event date and time (ISO string)
 * @param {number} eventData.maxParticipants - Maximum number of participants
 * @param {string} eventData.location - Event location
 * @param {number|string} eventData.featuredGameId - ID of the featured game
 * @param {number} [eventData.gameInstanceId] - ID of the game instance (for borrowed games)
 * @param {boolean} [eventData.isBorrowed] - Whether the game is borrowed
 * @param {string} [eventData.description] - Event description
 * @returns {Promise<Object>} Created event data
 */
export const createEvent = async (eventData) => {
  if (!eventData.title) {
    throw new Error("Event title is required");
  }
<<<<<<< HEAD

  // Construct the payload according to backend DTO expectations
  const payload = {
    title: eventData.title,
    dateTime: new Date(eventData.dateTime).toISOString(), // Ensure ISO format
    location: eventData.location || "",
    description: eventData.description || "",
    maxParticipants: parseInt(eventData.maxParticipants, 10),
    featuredGame: { id: parseInt(eventData.featuredGameId, 10) } // Send game ID nested
  };

  // Log the payload for debugging
  console.log("Create event payload:", JSON.stringify(payload, null, 2));

  try {
    const createdEvent = await apiClient("/events", {
      method: "POST",
      body: payload,
      skipPrefix: false, // Assuming /api/events
      headers: {
        'Content-Type': 'application/json'
      }
    });
    console.log("Event created successfully:", createdEvent);
    return createdEvent;
  } catch (error) {
    console.error("Failed to create event:", error);
    if (error.response) {
      console.error("Server response:", error.response);
    }
    throw error; // Re-throw the specific error from apiClient
=======
  if (!eventData.dateTime) {
    throw new Error("Event date and time are required");
  }
  if (!eventData.maxParticipants) {
    throw new Error("Maximum participants is required");
  }
  
  // Ensure featuredGameId or featuredGame.id is provided and valid
  if (!eventData.featuredGameId && !(eventData.featuredGame && eventData.featuredGame.id)) {
    throw new Error("A featured game must be selected");
  }
  
  // Get the game ID from either source
  const gameId = eventData.featuredGameId || (eventData.featuredGame && eventData.featuredGame.id);
  
  // Check if gameId is NaN when it's supposed to be a number
  if (typeof gameId === 'number' && isNaN(gameId)) {
    throw new Error("Invalid featured game ID");
  }
  
  console.log("Creating event with data:", JSON.stringify(eventData, null, 2));
  
  try {
    // Ensure featuredGameId is a number or properly formatted string
    let formattedFeaturedGameId = gameId;
    if (typeof formattedFeaturedGameId === 'string' && !isNaN(formattedFeaturedGameId)) {
      formattedFeaturedGameId = parseInt(formattedFeaturedGameId, 10);
    }
    
    // Make sure it's not NaN after conversion
    if (typeof formattedFeaturedGameId === 'number' && isNaN(formattedFeaturedGameId)) {
      throw new Error("Failed to parse featured game ID");
    }
    
    // Build a URL with the game ID as a query parameter
    const endpoint = `/events?featuredGameId=${formattedFeaturedGameId}`;
    
    // Create a new payload with explicit key names that match what the backend expects
    // Try multiple naming variations for the game ID
    const payload = {
      title: eventData.title,
      dateTime: eventData.dateTime,
      maxParticipants: Number(eventData.maxParticipants),
      location: eventData.location || "",
      description: eventData.description || "",
      // Try multiple field name variations for the game ID
      featuredGameId: formattedFeaturedGameId,
      gameId: formattedFeaturedGameId,
      game_id: formattedFeaturedGameId,
      FeaturedGameId: formattedFeaturedGameId,
      GameId: formattedFeaturedGameId,
      featured_game_id: formattedFeaturedGameId,
      "featured-game-id": formattedFeaturedGameId,
      createdBy: localStorage.getItem('userId') || null
    };
    
    // Add gameInstanceId if present and this is a borrowed game
    if (eventData.isBorrowed && eventData.gameInstanceId) {
      payload.gameInstanceId = eventData.gameInstanceId;
      // Also try other naming variants for gameInstanceId
      payload.game_instance_id = eventData.gameInstanceId;
      payload.GameInstanceId = eventData.gameInstanceId;
    }
    
    // Log the final payload being sent to the server
    console.log("Final event payload:", JSON.stringify(payload, null, 2));
    
    let response;
    try {
      // Create a properly formatted request body with featuredGame as an object with ID
      const properPayload = {
        title: payload.title,
        dateTime: payload.dateTime,
        maxParticipants: Number(payload.maxParticipants),
        location: payload.location || "",
        description: payload.description || "",
        featuredGame: {
          id: formattedFeaturedGameId
        },
        // Add gameInstanceId if present for borrowed games
        ...(payload.gameInstanceId && { gameInstanceId: payload.gameInstanceId })
      };
      
      console.log("Properly formatted payload:", JSON.stringify(properPayload, null, 2));
      
      // Remove featuredGameId from URL - put it in the body instead
      response = await apiClient("/events", {
        method: "POST",
        body: properPayload,
        skipPrefix: false
      });
    } catch (apiClientError) {
      console.log("Failed with apiClient, trying direct fetch:", apiClientError);
      
      // Fallback to direct fetch as a backup
      const API_URL = "http://localhost:8080/api"; // Use your actual API URL
      
      // Get auth tokens from localStorage
      const userId = localStorage.getItem('userId');
      const isAuthenticated = localStorage.getItem('isAuthenticated');
      
      // Create headers
      const headers = {
        'Content-Type': 'application/json'
      };
      
      // Add auth headers if available
      if (userId) headers['X-User-Id'] = userId;
      if (isAuthenticated) headers['X-Remember-Me'] = 'true';
      
      // Add a single game ID parameter for simplicity
      const directPayload = {
        title: payload.title,
        dateTime: payload.dateTime,
        maxParticipants: Number(payload.maxParticipants),
        location: payload.location || "",
        description: payload.description || "",
        featuredGame: {
          id: formattedFeaturedGameId
        },
        // Also include gameInstanceId for borrowed games if present
        ...(payload.gameInstanceId && { gameInstanceId: payload.gameInstanceId })
      };
      
      console.log("Trying direct fetch with payload:", JSON.stringify(directPayload, null, 2));
      
      const directResponse = await fetch(`${API_URL}/events`, {
        method: 'POST',
        headers: headers,
        body: JSON.stringify(directPayload),
        credentials: 'include'
      });
      
      if (!directResponse.ok) {
        const errorText = await directResponse.text();
        console.error("Direct API call failed:", directResponse.status, errorText);
        throw new Error(`API error: ${errorText}`);
      }
      
      response = await directResponse.json();
    }
    
    console.log("Event created successfully:", response);
    return response;
  } catch (error) {
    console.error("Error creating event:", error);
    
    // Try to extract more information from the error
    console.log("Error details:", error);
    if (error.response) {
      console.log("Error response:", error.response);
    }
    
    // Provide more user-friendly error messages based on error type
    if (error.message && error.message.includes("borrow period")) {
      throw new Error("Event must occur within the borrow period for borrowed games.");
    } else if (error.name === 'UnauthorizedError') {
      throw new Error("You must be logged in to create events.");
    } else if (error.name === 'ForbiddenError') {
      throw new Error("You don't have permission to create events with this game.");
    } else if (error.message && (error.message.includes("Featured game ID") || error.message.includes("invalid") || error.message.includes("featured") || error.message.includes("game"))) {
      throw new Error("Featured game ID is missing or invalid. Please try a different game or contact support.");
    }
    
    throw error;
>>>>>>> 379a0151
  }
};

/**
 * Searches for events by title.
 * Requires authentication (via HttpOnly cookie).
 * @param {string} title - The title (or part of it) to search for.
 * @returns {Promise<Array>} A promise that resolves to an array of matching event objects.
 * @throws {UnauthorizedError} If the user is not authenticated.
 * @throws {ApiError} For other API-related errors.
 */
export const searchEventsByTitle = async (title) => {
  try {
    const events = await apiClient(`/events/by-title?title=${encodeURIComponent(title)}`, {
      method: "GET",
      skipPrefix: false // Assuming /api/events/by-title
    });
    return events;
  } catch (error) {
    console.error(`Failed to search events by title "${title}":`, error);
    throw error; // Re-throw the specific error from apiClient
  }
};

/**
 * Fetches all events hosted by a specific user email.
 * Requires authentication.
 * @param {string} hostEmail - The email of the host user.
 * @returns {Promise<Array>} A promise that resolves to an array of event objects.
 * @throws {UnauthorizedError} If the user is not authenticated.
 * @throws {ApiError} For other API-related errors.
 */
export const getEventsByHostEmail = async (hostEmail) => {
  if (!hostEmail) {
     throw new Error("Host email is required to fetch hosted events.");
  }

  try {
    // Using the correct endpoint based on backend API
    const events = await apiClient(`/events/by-host-email?hostEmail=${encodeURIComponent(hostEmail)}`, {
      method: "GET",
      skipPrefix: false, // Assuming /api/events/by-host-email
      responseType: 'text' // Get as text first to better handle parsing errors
    });
    
    // Try to safely parse the response
    let parsedEvents = [];
    if (typeof events === 'string') {
      try {
        parsedEvents = JSON.parse(events);
      } catch (parseError) {
        console.error(`Error parsing events JSON for host ${hostEmail}:`, parseError);
        console.log("First 100 chars of response:", events.substring(0, 100) + "...");
        // Return empty array instead of throwing
        return [];
      }
    } else {
      // Already parsed by apiClient
      parsedEvents = events;
    }
    
    return Array.isArray(parsedEvents) ? parsedEvents : [];
  } catch (error) {
    console.error(`Failed to fetch events for host ${hostEmail}:`, error);
    // Return empty array instead of throwing to prevent UI from breaking
    return [];
  }
};

/**
 * Unregisters the current authenticated user from an event using the registration ID.
 * Requires authentication (via HttpOnly cookie).
 * @param {string|number} registrationId - The ID of the registration record to delete.
 * @returns {Promise<object|null>} A promise that resolves (often with no content) on success.
 * @throws {UnauthorizedError} If the user is not authenticated.
 * @throws {ForbiddenError} If the user is not allowed to delete this registration.
 * @throws {ApiError} For other API-related errors (e.g., 404 Not Found).
 */
export const unregisterFromEvent = async (registrationId) => {
  if (!registrationId) {
    throw new Error("Registration ID is required to unregister from an event");
  }

  try {
    // DELETE request to remove the registration using apiClient
    const result = await apiClient(`/registrations/${registrationId}`, {
      method: "DELETE",
      skipPrefix: false, // Assuming /api/registrations/:id
      responseType: 'text' // Get as text first to better handle parsing errors
    });
    
    // If the result is a string, try to parse it as JSON
    let parsedResult = result;
    if (typeof result === 'string') {
      try {
        // Only try to parse if it looks like JSON
        if (result.trim().startsWith('{') || result.trim().startsWith('[')) {
          parsedResult = JSON.parse(result);
        }
      } catch (parseError) {
        console.error("Error parsing unregister response:", parseError);
        // Return the original string result on parse error
      }
    }
    
    return parsedResult; // Return the result (parsed or original)
  } catch (error) {
    console.error(`Failed to unregister from event (registration ${registrationId}):`, error);
    throw error; // Re-throw the specific error from apiClient
  }
};

/**
 * Deletes an event by its ID.
 * Requires authentication. Host/Admin privileges likely checked by backend.
 * @param {string|number} eventId - The ID of the event to delete.
 * @returns {Promise<object|string|null>} A promise resolving to success message or null.
 * @throws {UnauthorizedError} If not authenticated.
 * @throws {ForbiddenError} If not allowed to delete.
 * @throws {ApiError} For other errors.
 */
export const deleteEvent = async (eventId) => {
  if (!eventId) {
    throw new Error("Event ID is required for deleteEvent");
  }

  try {
    // Use apiClient for consistency
    const result = await apiClient(`/events/${eventId}`, {
      method: "DELETE",
      skipPrefix: false // Assuming /api/events/:id
      // apiClient handles authentication automatically
    });
    // apiClient might return null or parsed JSON depending on response
    // If backend sends a text message, apiClient might need adjustment or we handle it here
    // For now, just return whatever apiClient gives back on success
    return result;
  } catch (error) {
    console.error(`Error deleting event ${eventId}:`, error);
    // apiClient throws specific error types (UnauthorizedError, ForbiddenError, ApiError)
    throw error; // Re-throw for caller to handle
  }
};

/**
 * Updates an existing event by its ID.
 * Requires authentication. Host/Admin privileges likely checked by backend.
 * @param {string|number} eventId - The ID of the event to update.
 * @param {object} eventData - Updated data for the event.
 * @returns {Promise<object>} A promise that resolves to the updated event object.
 */
export const updateEvent = async (eventId, eventData) => {
  if (!eventId) {
    throw new Error("Event ID is required for updateEvent");
  }
  
  // The backend expects individual URL parameters for each field
  // NOT a JSON body like in the POST/create method
  
  // Prepare URL parameters
  const params = new URLSearchParams();
  
  // Add each parameter if it exists
  if (eventData.title) {
    params.append('title', eventData.title);
  }
  
  if (eventData.dateTime) {
    // Convert JS Date to SQL Date format (YYYY-MM-DD)
    const date = new Date(eventData.dateTime);
    const formattedDate = date.toISOString().split('T')[0]; 
    params.append('dateTime', formattedDate);
  }
  
  if (eventData.location) {
    params.append('location', eventData.location);
  }
  
  if (eventData.description || eventData.description === '') {
    // Allow empty string to clear description
    params.append('description', eventData.description);
  }
  
  // Always send maxParticipants
  const maxParticipants = parseInt(eventData.maxParticipants, 10) || 1;
  params.append('maxParticipants', maxParticipants);
  
  // Note: The featuredGame is not updated through this endpoint based on the 
  // backend controller implementation

  console.log("Update event URL parameters:", params.toString());
  
  try {
    // Make a PUT request with URL parameters instead of a JSON body
    const updatedEvent = await apiClient(`/events/${eventId}?${params.toString()}`, {
      method: "PUT",
      skipPrefix: false,
      // No body for this request
      headers: {
        'Content-Type': 'application/x-www-form-urlencoded'
      }
    });
    
    console.log("Event updated successfully:", updatedEvent);
    return updatedEvent;
  } catch (error) {
    console.error(`Failed to update event ${eventId}:`, error);
    
    // Check for specific error messages from the backend
    if (error.message && error.message.toLowerCase().includes("not found")) {
      throw new Error("Event not found. It may have been deleted.");
    }
    
    // Check for authorization issues
    if (error.message && error.message.toLowerCase().includes("forbidden")) {
      throw new Error("You don't have permission to update this event.");
    }
    
    // Provide a more specific error message
    throw new Error(`Failed to update event: ${error.message || "Unknown error"}`);
  }
};

/**
 * Alternative approach to update an event using POST instead of PUT.
 * Some backends implement updates differently.
 * @param {string|number} eventId - The ID of the event to update.
 * @param {object} eventData - Updated data for the event.
 * @returns {Promise<object>} A promise that resolves to the updated event object.
 */
export const updateEventAlternative = async (eventId, eventData) => {
  if (!eventId) {
    throw new Error("Event ID is required for updateEvent");
  }
  
  // Create a simplified payload that matches what the create function sends
  const payload = {
    title: eventData.title,
    dateTime: new Date(eventData.dateTime).toISOString(),
    location: eventData.location || "",
    description: eventData.description || "",
    maxParticipants: parseInt(eventData.maxParticipants, 10),
    featuredGameId: parseInt(eventData.featuredGameId, 10)
  };

  console.log("Alternative update approach - payload:", JSON.stringify(payload, null, 2));

  try {
    // Try an alternative endpoint pattern that some backends use
    const updatedEvent = await apiClient(`/events/${eventId}/update`, {
      method: "POST", // Using POST instead of PUT
      body: payload,
      skipPrefix: false,
      headers: {
        'Content-Type': 'application/json'
      }
    });
    console.log("Event updated successfully with alternative approach:", updatedEvent);
    return updatedEvent;
  } catch (error) {
    console.error(`Alternative update approach failed for event ${eventId}:`, error);
    
    // Try another endpoint pattern
    try {
      console.log("Trying second alternative endpoint pattern...");
      const updatedEvent = await apiClient(`/events/update/${eventId}`, {
        method: "POST",
        body: payload,
        skipPrefix: false,
        headers: {
          'Content-Type': 'application/json'
        }
      });
      console.log("Event updated successfully with second alternative approach:", updatedEvent);
      return updatedEvent;
    } catch (error2) {
      console.error(`Second alternative update approach also failed:`, error2);
      throw error; // Throw the original error
    }
  }
};

/**
 * Another alternative update approach that focuses on proper UUID handling.
 * Some backends are very strict about UUID format and validation.
 * @param {string} eventId - The UUID of the event to update.
 * @param {object} eventData - The updated event data.
 */
export const updateEventWithValidatedId = async (eventId, eventData) => {
  if (!eventId) {
    throw new Error("Event ID is required");
  }
  
  // Make sure the UUID is properly formatted
  let formattedId = eventId;
  
  // If it doesn't have dashes, try to format it as a standard UUID
  if (eventId.length === 32 && !eventId.includes('-')) {
    formattedId = `${eventId.substring(0, 8)}-${eventId.substring(8, 12)}-${eventId.substring(12, 16)}-${eventId.substring(16, 20)}-${eventId.substring(20)}`;
  }
  
  console.log(`Trying special UUID format: ${formattedId}`);
  
  // Prepare a minimal payload with clean, primitive types
  const payload = {
    id: formattedId, // Include ID in the payload
    title: String(eventData.title || "").trim(),
    dateTime: new Date(eventData.dateTime).toISOString(),
    location: String(eventData.location || "").trim(),
    description: String(eventData.description || "").trim(),
    maxParticipants: Number(eventData.maxParticipants),
    // Just send the raw ID as a number
    featuredGameId: Number(eventData.featuredGameId)
  };
  
  console.log("UUID validation approach payload:", JSON.stringify(payload, null, 2));
  
  try {
    // Try a PATCH request which is sometimes used for partial updates
    const updatedEvent = await apiClient(`/events/${formattedId}`, {
      method: "PATCH",
      body: payload,
      skipPrefix: false,
      headers: {
        'Content-Type': 'application/json'
      }
    });
    console.log("Event updated successfully with UUID validation approach:", updatedEvent);
    return updatedEvent;
  } catch (error) {
    console.error(`UUID validation approach failed:`, error);
    
    // Try using POST to the base /events endpoint with ID in the payload
    try {
      console.log("Trying POST to base endpoint with ID in payload");
      const updatedEvent = await apiClient(`/events`, {
        method: "POST",
        body: payload,
        skipPrefix: false,
        headers: {
          'Content-Type': 'application/json',
          'X-HTTP-Method-Override': 'PUT' // Some backends use this header
        }
      });
      console.log("Event updated successfully with POST+header approach:", updatedEvent);
      return updatedEvent;
    } catch (error2) {
      console.error("POST+header approach also failed:", error2);
      throw error; // Throw the original error
    }
  }
};

/**
 * Special function that allows updating an event INCLUDING the featured game
 * by deleting and recreating the event with the new data.
 * This works around the backend limitation where the PUT endpoint doesn't allow changing the game.
 * 
 * @param {string} eventId - The ID of the event to update
 * @param {object} eventData - The updated event data including featuredGameId
 * @returns {Promise<object>} The newly created event that replaces the old one
 */
export const updateEventWithGameChange = async (eventId, eventData) => {
  if (!eventId) {
    throw new Error("Event ID is required");
  }
  
  if (!eventData.featuredGameId) {
    throw new Error("Featured Game ID is required for event update with game change");
  }
  
  try {
    // 1. Get the existing event with all its details
    console.log("Getting existing event details for reconstruction");
    const existingEvent = await getEventById(eventId);
    
    if (!existingEvent) {
      throw new Error("Event not found");
    }
    
    // 2. Prepare the create payload, using existing data as fallback
    const createPayload = {
      title: eventData.title || existingEvent.title,
      dateTime: eventData.dateTime || existingEvent.dateTime,
      location: eventData.location || existingEvent.location,
      description: eventData.description || existingEvent.description,
      maxParticipants: parseInt(eventData.maxParticipants || existingEvent.maxParticipants, 10),
      featuredGameId: parseInt(eventData.featuredGameId, 10)
    };
    
    console.log("Recreating event with new game - payload:", JSON.stringify(createPayload, null, 2));

    // 3. Create the new event first so we don't lose data if creation fails
    const newEvent = await createEvent(createPayload);
    
    if (!newEvent || !newEvent.eventId) {
      throw new Error("Failed to create replacement event");
    }
    
    console.log("Successfully created replacement event:", newEvent);
    
    // 4. Delete the old event only after successful creation
    await deleteEvent(eventId);
    console.log("Successfully deleted original event:", eventId);
    
    // 5. Return the newly created event
    return newEvent;
  } catch (error) {
    console.error("Failed to update event with game change:", error);
    throw new Error(`Failed to update event with game change: ${error.message}`);
  }
};<|MERGE_RESOLUTION|>--- conflicted
+++ resolved
@@ -163,39 +163,6 @@
   if (!eventData.title) {
     throw new Error("Event title is required");
   }
-<<<<<<< HEAD
-
-  // Construct the payload according to backend DTO expectations
-  const payload = {
-    title: eventData.title,
-    dateTime: new Date(eventData.dateTime).toISOString(), // Ensure ISO format
-    location: eventData.location || "",
-    description: eventData.description || "",
-    maxParticipants: parseInt(eventData.maxParticipants, 10),
-    featuredGame: { id: parseInt(eventData.featuredGameId, 10) } // Send game ID nested
-  };
-
-  // Log the payload for debugging
-  console.log("Create event payload:", JSON.stringify(payload, null, 2));
-
-  try {
-    const createdEvent = await apiClient("/events", {
-      method: "POST",
-      body: payload,
-      skipPrefix: false, // Assuming /api/events
-      headers: {
-        'Content-Type': 'application/json'
-      }
-    });
-    console.log("Event created successfully:", createdEvent);
-    return createdEvent;
-  } catch (error) {
-    console.error("Failed to create event:", error);
-    if (error.response) {
-      console.error("Server response:", error.response);
-    }
-    throw error; // Re-throw the specific error from apiClient
-=======
   if (!eventData.dateTime) {
     throw new Error("Event date and time are required");
   }
@@ -361,7 +328,6 @@
     }
     
     throw error;
->>>>>>> 379a0151
   }
 };
 
