--- conflicted
+++ resolved
@@ -1,13 +1,14 @@
-<<<<<<< HEAD
 /**
  * API Service
  * 
  * This file provides API functions for the application.
- * Currently using mock data during development.
+ * Includes both mock data and real API endpoints.
  */
 
 // Import mock API services
 import mockApi from './mock-api';
+
+// === USER API FUNCTIONS ===
 
 // Search users
 export const searchUsers = async (query, options = {}) => {
@@ -72,7 +73,7 @@
   return response.data;
 };
 
-// Search events
+// Search events (mock version)
 export const searchEvents = async (query, options = {}) => {
   console.log(`Searching events with query: "${query}"`, options);
   
@@ -87,152 +88,86 @@
   return response.data;
 };
 
-// Export mock API for direct access when needed
-export { mockApi };
-=======
-// eventService.js
+// === EVENT API FUNCTIONS ===
 
+// Register for an event (mock implementation)
 export async function registerForEvent(attendeeId, eventId) {
-    return new Promise((resolve, reject) => {
-      setTimeout(() => {
-        const responses = [
-          { status: 200, ok: true, json: () => Promise.resolve({ message: "Success" }) },
-          { status: 400, ok: false, json: () => Promise.resolve({ message: "Event is at full capacity!" }) },
-          { status: 403, ok: false, json: () => Promise.resolve({ message: "You are already registered for this event!" }) }
-        ];
-  
-        // Simulate random API response
-        const randomResponse = responses[Math.floor(Math.random() * responses.length)];
-  
-        if (randomResponse.ok) {
-          resolve(randomResponse);
-        } else {
-          reject(randomResponse);
-        }
-      }, 500); 
-    });
-  }
-  
- /* export async function unregisterFromEvent(registrationId) {
-    return new Promise((resolve, reject) => {
-      setTimeout(() => {
-        const responses = [
-          { status: 200, ok: true, json: () => Promise.resolve({ message: "Unregistered successfully" }) },
-          { status: 404, ok: false, json: () => Promise.resolve({ message: "Registration not found" }) },
-          { status: 500, ok: false, json: () => Promise.resolve({ message: "Server error, please try again later." }) },
-        ];
-  
-        // Simulate random API response
-        const randomResponse = responses[Math.floor(Math.random() * responses.length)];
-  
-        if (randomResponse.ok) {
-          resolve(randomResponse);
-        } else {
-          reject(randomResponse);
-        }
-      }, 1000); // Simulate network delay
-    });
-  }*/
-  
+  return new Promise((resolve, reject) => {
+    setTimeout(() => {
+      const responses = [
+        { status: 200, ok: true, json: () => Promise.resolve({ message: "Success" }) },
+        { status: 400, ok: false, json: () => Promise.resolve({ message: "Event is at full capacity!" }) },
+        { status: 403, ok: false, json: () => Promise.resolve({ message: "You are already registered for this event!" }) }
+      ];
+
+      // Simulate random API response
+      const randomResponse = responses[Math.floor(Math.random() * responses.length)];
+
+      if (randomResponse.ok) {
+        resolve(randomResponse);
+      } else {
+        reject(randomResponse);
+      }
+    }, 500); 
+  });
+}
+
+// Create an event
 export const createEvent = async (eventData) => {
-    const formattedData = {
-      ...eventData,
-      dateTime: new Date(eventData.dateTime).toISOString(),
-      maxParticipants: parseInt(eventData.maxParticipants, 10),
-    };
-  
-    const response = await fetch("http://localhost:8080/api/v1/events", {
-      method: "POST",
-      headers: {
-        "Content-Type": "application/json",
-      },
-      body: JSON.stringify(formattedData),
-    });
-  
-    if (!response.ok) {
-      const errorData = await response.json();
-      throw new Error(errorData.message || "Failed to create event");
-    }
-  
-    return response.json();
+  const formattedData = {
+    ...eventData,
+    dateTime: new Date(eventData.dateTime).toISOString(),
+    maxParticipants: parseInt(eventData.maxParticipants, 10),
   };
 
+  const response = await fetch("http://localhost:8080/api/v1/events", {
+    method: "POST",
+    headers: {
+      "Content-Type": "application/json",
+    },
+    body: JSON.stringify(formattedData),
+  });
 
+  if (!response.ok) {
+    const errorData = await response.json();
+    throw new Error(errorData.message || "Failed to create event");
+  }
+
+  return response.json();
+};
+
+// Search events by title (actual API implementation)
 export const searchEventsByTitle = async (title) => {
-    const response = await fetch(`http://localhost:8080/api/v1/events/by-title?title=${encodeURIComponent(title)}`, {
-      method: "GET",
-      headers: {
-        "Content-Type": "application/json",
-      },
-    });
-  
-    if (!response.ok) {
-      throw new Error("Failed to search events");
-    }
-  
-    return response.json();
-  };
+  const response = await fetch(`http://localhost:8080/api/v1/events/by-title?title=${encodeURIComponent(title)}`, {
+    method: "GET",
+    headers: {
+      "Content-Type": "application/json",
+    },
+  });
 
-  /*
-  export const registerForEvent = async (attendeeId, eventId) => {
-    const registrationData = {
-      registrationDate: new Date().toISOString(),
-      attendeeId,
-      eventId,
-    };
-  
-    const response = await fetch("http://localhost:8080/api/v1/registrations", {
-      method: "POST",
-      headers: {
-        "Content-Type": "application/json",
-      },
-      body: JSON.stringify(registrationData),
-    });
-  
-    // Parse response JSON
-    let responseData;
-    try {
-      responseData = await response.json();
-    } catch (error) {
-      throw new Error("Unexpected server error. Please try again.");
-    }
-  
-    if (!response.ok) {
-      let errorMessage = responseData.message || "Failed to register for event.";
-  
-      // Handle specific error cases based on backend responses
-      if (response.status === 400) {
-        errorMessage = "Invalid request. Please check your registration details.";
-      } else if (response.status === 409) {
-        errorMessage = "You are already registered for this event.";
-      } else if (response.status === 403) {
-        errorMessage = "Event is at full capacity.";
-      } else if (response.status === 500) {
-        errorMessage = "Server error. Please try again later.";
-      }
-  
-      throw new Error(errorMessage);
-    }
-  
-    return responseData;
-  };*/
+  if (!response.ok) {
+    throw new Error("Failed to search events");
+  }
 
-  export async function unregisterFromEvent(registrationId) {
-    const response = await fetch(`/api/v1/registrations/${registrationId}`, {
-      method: "DELETE",
-      headers: {
-        "Content-Type": "application/json",
-      },
-    });
-  
-    if (!response.ok) {
-      const errorData = await response.json();
-      throw new Error(errorData.message || "Failed to unregister");
-    }
-  
-    return response.json(); // Assuming the backend returns some response data
+  return response.json();
+};
+
+// Unregister from an event
+export async function unregisterFromEvent(registrationId) {
+  const response = await fetch(`/api/v1/registrations/${registrationId}`, {
+    method: "DELETE",
+    headers: {
+      "Content-Type": "application/json",
+    },
+  });
+
+  if (!response.ok) {
+    const errorData = await response.json();
+    throw new Error(errorData.message || "Failed to unregister");
   }
-  
-  
-  
->>>>>>> 557c7a92
+
+  return response.json(); // Assuming the backend returns some response data
+}
+
+// Export mock API for direct access when needed
+export { mockApi };