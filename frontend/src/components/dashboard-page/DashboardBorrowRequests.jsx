import { useEffect, useState } from "react";
import BorrowRequest from "@/components/dashboard-page/BorrowRequest.jsx";
<<<<<<< HEAD
import {TabsContent} from "@/components/ui/tabs.jsx";
import { useEffect, useState, useCallback } from "react";
import { getIncomingBorrowRequests } from "@/service/dashboard-api";
import { UnauthorizedError } from "@/service/apiClient"; // Import UnauthorizedError
import { useAuth } from "@/context/AuthContext";
import { Loader2 } from "lucide-react";

export default function DashboardBorrowRequests() {
  const [borrowRequests, setBorrowRequests] = useState([]);
  const [isLoading, setIsLoading] = useState(true);
  const [error, setError] = useState(null);
  const [fetchAttempted, setFetchAttempted] = useState(false);
  const { user, isAuthenticated, authReady } = useAuth();

  // Use useCallback to memoize the fetchBorrowRequests function
  const fetchBorrowRequests = useCallback(async () => {
    if (!user?.id || !isAuthenticated || !authReady) {
      if (!isLoading) return; // Don't update state if not loading
      setIsLoading(false);
      return;
    }
    
    // Prevent excessive retries
    if (fetchAttempted && !isLoading) return;
    
    try {
      setIsLoading(true);
      setFetchAttempted(true);
      // Wait a bit to ensure auth is fully established
      await new Promise(resolve => setTimeout(resolve, 300));
      
      const requests = await getIncomingBorrowRequests(user.id);
      setBorrowRequests(requests);
      setError(null); // Clear any previous errors
    } catch (err) {
      console.error("Error fetching borrow requests:", err);
      if (err instanceof UnauthorizedError) {
        setError("Authentication error. Please try logging in again.");
      } else {
        setError("Failed to load borrow requests. Please try again later.");
      }
    } finally {
      setIsLoading(false);
    }
  }, [user, isAuthenticated, authReady, isLoading, fetchAttempted]);

  // Reset fetch attempted when auth state changes
  useEffect(() => {
    if (authReady && isAuthenticated && user?.id) {
      setFetchAttempted(false);
    }
  }, [authReady, isAuthenticated, user]);

  // Initial fetch when component mounts or user/auth state changes
  useEffect(() => {
    // Add a delay before attempting to fetch to ensure auth is fully established
    const timer = setTimeout(() => {
      if (authReady && isAuthenticated && user?.id) {
        fetchBorrowRequests();
      }
    }, 1000); // Increase delay to 1 second
    
    return () => clearTimeout(timer);
  }, [fetchBorrowRequests, authReady, isAuthenticated, user]);

  return <TabsContent value="requests" className="space-y-6">
    <div className="flex justify-between items-center">
      <h2 className="text-2xl font-bold">Incoming Borrow Requests</h2>
    </div>
    <div className="space-y-4">
      {isLoading ? (
        <div className="flex justify-center items-center py-10">
          <Loader2 className="w-8 h-8 animate-spin text-primary" />
        </div>
      ) : error ? (
        <div className="text-center py-10 text-red-500">{error}</div>
      ) : borrowRequests.length === 0 ? (
        <div className="text-center py-10 text-muted-foreground">No borrow requests found.</div>
      ) : (
        borrowRequests.map(request => 
          <BorrowRequest 
            key={request.id} 
            id={request.id}
            name={request.gameName || "Unknown Game"}
            requester={request.requesterName || user?.name || "You"}
            date={request.requestDate}
            endDate={request.endDate}
            status={request.status}
            imageSrc={request.gameImage} // Pass the image source
          />
        )
      )}
    </div>
  </TabsContent>
=======
import { TabsContent } from "@/components/ui/tabs.jsx";
import { getBorrowRequestsByRequester } from "@/service/borrow_request-api.js";
import { getBorrowRequestsByOwner } from "@/service/borrow_request-api.js";
import { getGameById } from "@/service/game-api.js";
import { toast } from "sonner";

export default function DashboardBorrowRequests() {
  const [requests, setRequests] = useState([]);
  const [loading, setLoading] = useState(true);
  const fetchOwnerRequests = async () => {
    try {
      const ownerId = localStorage.getItem("userId");
      if (!ownerId) throw new Error("Owner ID not found in localStorage.");

      const ownerRequests = await getBorrowRequestsByOwner(ownerId);

      // Fetch game name for each request using game ID
      const enrichedRequests = await Promise.all(
        ownerRequests.map(async (req) => {
          try {
            const game = await getGameById(req.requestedGameId);
            return { ...req, requestedGameName: game.name };
          } catch (error) {
            return { ...req, requestedGameName: "(Unknown Game)" };
          }
        })
      );

      setRequests(enrichedRequests);
    } catch (error) {
      toast.error("Failed to fetch borrow requests: " + error.message);
    } finally {
      setLoading(false);
    }
  };/*
  const fetchRequests = async () => {
    try {
      const userId = localStorage.getItem("userId");
      if (!userId) throw new Error("User ID not found in localStorage.");

      const realRequests = await getBorrowRequestsByRequester(userId);

      // Fetch game name for each request using game ID
      const enrichedRequests = await Promise.all(
        realRequests.map(async (req) => {
          try {
            const game = await getGameById(req.requestedGameId);
            return { ...req, requestedGameName: game.name };
          } catch (error) {
            return { ...req, requestedGameName: "(Unknown Game)" };
          }
        })
      );

      setRequests(enrichedRequests);
    } catch (error) {
      toast.error("Failed to fetch borrow requests: " + error.message);
    } finally {
      setLoading(false);
    }
  };*/

  useEffect(() => {
    fetchOwnerRequests();
  }, []);

  return (
    <TabsContent value="requests" className="space-y-6">
      <div className="flex justify-between items-center">
        <h2 className="text-2xl font-bold">My Borrow Requests</h2>
      </div>

      {loading ? (
        <p className="text-muted-foreground">Loading borrow requests...</p>
      ) : requests.length === 0 ? (
        <p className="text-muted-foreground">No borrow requests yet.</p>
      ) : (
        <div className="space-y-4">
          {requests.map((request) => (
            <BorrowRequest
              key={request.id}
              id={request.id}
              name={request.requestedGameName} 
              requester={request.requesterId || "(Unknown Requester)"}
              date={new Date(request.startDate).toLocaleString()}
              endDate={new Date(request.endDate).toLocaleString()}
              status={request.status}
            />
          ))}
        </div>
      )}
    </TabsContent>
  );
>>>>>>> fc1776f1
}<|MERGE_RESOLUTION|>--- conflicted
+++ resolved
@@ -1,193 +1,136 @@
-import { useEffect, useState } from "react";
+import { useEffect, useState, useCallback } from "react";
 import BorrowRequest from "@/components/dashboard-page/BorrowRequest.jsx";
-<<<<<<< HEAD
-import {TabsContent} from "@/components/ui/tabs.jsx";
-import { useEffect, useState, useCallback } from "react";
-import { getIncomingBorrowRequests } from "@/service/dashboard-api";
-import { UnauthorizedError } from "@/service/apiClient"; // Import UnauthorizedError
+import { TabsContent } from "@/components/ui/tabs.jsx";
+// Imports kept/adapted from HEAD for Auth/Loading/Error handling
+import { UnauthorizedError } from "@/service/apiClient";
 import { useAuth } from "@/context/AuthContext";
 import { Loader2 } from "lucide-react";
+// Imports added from origin/dev-Yessine-D3 for logic/UI
+import { getBorrowRequestsByOwner } from "@/service/borrow_request-api.js"; // Use this fetch
+import { getGameById } from "@/service/game-api.js"; // For enriching data
+import { toast } from "sonner"; // For notifications
 
 export default function DashboardBorrowRequests() {
+  // State from HEAD (more robust)
   const [borrowRequests, setBorrowRequests] = useState([]);
   const [isLoading, setIsLoading] = useState(true);
   const [error, setError] = useState(null);
   const [fetchAttempted, setFetchAttempted] = useState(false);
-  const { user, isAuthenticated, authReady } = useAuth();
+  const { user, isAuthenticated, authReady } = useAuth(); // Auth context from HEAD
 
-  // Use useCallback to memoize the fetchBorrowRequests function
+  // Adapted fetch function
   const fetchBorrowRequests = useCallback(async () => {
+    // Checks from HEAD
     if (!user?.id || !isAuthenticated || !authReady) {
-      if (!isLoading) return; // Don't update state if not loading
+      if (!isLoading) return;
       setIsLoading(false);
       return;
     }
-    
-    // Prevent excessive retries
-    if (fetchAttempted && !isLoading) return;
-    
+    // Prevent excessive retries - check if still needed
+    // if (fetchAttempted && !isLoading) return;
+
     try {
       setIsLoading(true);
-      setFetchAttempted(true);
-      // Wait a bit to ensure auth is fully established
-      await new Promise(resolve => setTimeout(resolve, 300));
-      
-      const requests = await getIncomingBorrowRequests(user.id);
-      setBorrowRequests(requests);
-      setError(null); // Clear any previous errors
+      setFetchAttempted(true); // Mark that fetch was attempted
+      setError(null); // Clear previous errors
+
+      // Fetch logic from origin/dev-Yessine-D3, using user.id from context
+      const ownerRequests = await getBorrowRequestsByOwner(user.id);
+
+      // Enriching logic from origin/dev-Yessine-D3
+      const enrichedRequests = await Promise.all(
+        ownerRequests.map(async (req) => {
+          try {
+            // Assuming requestedGameId exists on the request object
+            const game = await getGameById(req.requestedGameId);
+            // Include game name and potentially image URL
+            return { ...req, requestedGameName: game.name, gameImage: game.imageUrl, requesterName: req.requesterName }; // Pass requester name if available
+          } catch (error) {
+            console.error(`Error fetching game details for request ${req.id}, game ${req.requestedGameId}:`, error);
+            // Return request with placeholder data if game fetch fails
+            return { ...req, requestedGameName: "(Unknown Game)", gameImage: null, requesterName: req.requesterName };
+          }
+        })
+      );
+
+      setBorrowRequests(enrichedRequests); // Update state with enriched data
+
     } catch (err) {
       console.error("Error fetching borrow requests:", err);
-      if (err instanceof UnauthorizedError) {
-        setError("Authentication error. Please try logging in again.");
-      } else {
-        setError("Failed to load borrow requests. Please try again later.");
-      }
+      // Error handling combining HEAD's state and origin's toast
+      const errorMsg = err instanceof UnauthorizedError
+        ? "Authentication error. Please try logging in again."
+        : "Failed to load borrow requests: " + (err.message || "Please try again later.");
+
+      setError(errorMsg);
+      toast.error(errorMsg);
+      setBorrowRequests([]); // Clear data on error
     } finally {
       setIsLoading(false);
     }
-  }, [user, isAuthenticated, authReady, isLoading, fetchAttempted]);
+    // Dependencies adapted: fetchAttempted removed as it might cause issues with re-fetching
+  }, [user, isAuthenticated, authReady]);
 
-  // Reset fetch attempted when auth state changes
+  // useEffect hooks from HEAD to manage fetching based on auth state
   useEffect(() => {
+    // Reset fetch attempted flag when auth state becomes ready and authenticated
+    // This allows re-fetching if the user logs in after initial load
     if (authReady && isAuthenticated && user?.id) {
       setFetchAttempted(false);
     }
   }, [authReady, isAuthenticated, user]);
 
-  // Initial fetch when component mounts or user/auth state changes
   useEffect(() => {
-    // Add a delay before attempting to fetch to ensure auth is fully established
-    const timer = setTimeout(() => {
-      if (authReady && isAuthenticated && user?.id) {
-        fetchBorrowRequests();
-      }
-    }, 1000); // Increase delay to 1 second
-    
-    return () => clearTimeout(timer);
-  }, [fetchBorrowRequests, authReady, isAuthenticated, user]);
+    // Fetch only when auth is ready, user is authenticated, and fetch hasn't been attempted yet for this auth state
+    if (authReady && isAuthenticated && user?.id && !fetchAttempted) {
+       const timer = setTimeout(() => {
+         fetchBorrowRequests();
+       }, 300); // Short delay might still be useful
+       return () => clearTimeout(timer);
+    } else if (authReady && (!isAuthenticated || !user?.id)) {
+       // If auth is ready but user is not logged in, ensure loading is false and clear data
+       setIsLoading(false);
+       setError(null);
+       setBorrowRequests([]);
+       setFetchAttempted(false); // Reset fetch attempt flag
+    }
+  }, [fetchBorrowRequests, authReady, isAuthenticated, user, fetchAttempted]);
 
-  return <TabsContent value="requests" className="space-y-6">
-    <div className="flex justify-between items-center">
-      <h2 className="text-2xl font-bold">Incoming Borrow Requests</h2>
-    </div>
-    <div className="space-y-4">
-      {isLoading ? (
-        <div className="flex justify-center items-center py-10">
-          <Loader2 className="w-8 h-8 animate-spin text-primary" />
-        </div>
-      ) : error ? (
-        <div className="text-center py-10 text-red-500">{error}</div>
-      ) : borrowRequests.length === 0 ? (
-        <div className="text-center py-10 text-muted-foreground">No borrow requests found.</div>
-      ) : (
-        borrowRequests.map(request => 
-          <BorrowRequest 
-            key={request.id} 
-            id={request.id}
-            name={request.gameName || "Unknown Game"}
-            requester={request.requesterName || user?.name || "You"}
-            date={request.requestDate}
-            endDate={request.endDate}
-            status={request.status}
-            imageSrc={request.gameImage} // Pass the image source
-          />
-        )
-      )}
-    </div>
-  </TabsContent>
-=======
-import { TabsContent } from "@/components/ui/tabs.jsx";
-import { getBorrowRequestsByRequester } from "@/service/borrow_request-api.js";
-import { getBorrowRequestsByOwner } from "@/service/borrow_request-api.js";
-import { getGameById } from "@/service/game-api.js";
-import { toast } from "sonner";
 
-export default function DashboardBorrowRequests() {
-  const [requests, setRequests] = useState([]);
-  const [loading, setLoading] = useState(true);
-  const fetchOwnerRequests = async () => {
-    try {
-      const ownerId = localStorage.getItem("userId");
-      if (!ownerId) throw new Error("Owner ID not found in localStorage.");
-
-      const ownerRequests = await getBorrowRequestsByOwner(ownerId);
-
-      // Fetch game name for each request using game ID
-      const enrichedRequests = await Promise.all(
-        ownerRequests.map(async (req) => {
-          try {
-            const game = await getGameById(req.requestedGameId);
-            return { ...req, requestedGameName: game.name };
-          } catch (error) {
-            return { ...req, requestedGameName: "(Unknown Game)" };
-          }
-        })
-      );
-
-      setRequests(enrichedRequests);
-    } catch (error) {
-      toast.error("Failed to fetch borrow requests: " + error.message);
-    } finally {
-      setLoading(false);
-    }
-  };/*
-  const fetchRequests = async () => {
-    try {
-      const userId = localStorage.getItem("userId");
-      if (!userId) throw new Error("User ID not found in localStorage.");
-
-      const realRequests = await getBorrowRequestsByRequester(userId);
-
-      // Fetch game name for each request using game ID
-      const enrichedRequests = await Promise.all(
-        realRequests.map(async (req) => {
-          try {
-            const game = await getGameById(req.requestedGameId);
-            return { ...req, requestedGameName: game.name };
-          } catch (error) {
-            return { ...req, requestedGameName: "(Unknown Game)" };
-          }
-        })
-      );
-
-      setRequests(enrichedRequests);
-    } catch (error) {
-      toast.error("Failed to fetch borrow requests: " + error.message);
-    } finally {
-      setLoading(false);
-    }
-  };*/
-
-  useEffect(() => {
-    fetchOwnerRequests();
-  }, []);
-
+  // JSX structure from HEAD, title from origin/dev-Yessine-D3, mapping adapted
   return (
     <TabsContent value="requests" className="space-y-6">
       <div className="flex justify-between items-center">
-        <h2 className="text-2xl font-bold">My Borrow Requests</h2>
+        {/* Title kept as 'Incoming Borrow Requests' to match API call */}
+        <h2 className="text-2xl font-bold">Incoming Borrow Requests</h2>
       </div>
-
-      {loading ? (
-        <p className="text-muted-foreground">Loading borrow requests...</p>
-      ) : requests.length === 0 ? (
-        <p className="text-muted-foreground">No borrow requests yet.</p>
-      ) : (
-        <div className="space-y-4">
-          {requests.map((request) => (
+      <div className="space-y-4">
+        {/* Conditional rendering from HEAD */}
+        {isLoading ? (
+          <div className="flex justify-center items-center py-10">
+            <Loader2 className="w-8 h-8 animate-spin text-primary" />
+          </div>
+        ) : error ? (
+          <div className="text-center py-10 text-red-500">{error}</div>
+        ) : borrowRequests.length === 0 ? (
+          <div className="text-center py-10 text-muted-foreground">No incoming borrow requests found.</div>
+        ) : (
+          // Mapping adapted for enriched data
+          borrowRequests.map(request =>
             <BorrowRequest
               key={request.id}
               id={request.id}
-              name={request.requestedGameName} 
-              requester={request.requesterId || "(Unknown Requester)"}
-              date={new Date(request.startDate).toLocaleString()}
+              name={request.requestedGameName || "(Unknown Game)"} // Use enriched name
+              // Displaying requester info for incoming requests
+              requester={request.requesterName || request.requesterId || "(Unknown Requester)"}
+              date={new Date(request.startDate || request.requestDate).toLocaleString()} // Use startDate or requestDate
               endDate={new Date(request.endDate).toLocaleString()}
               status={request.status}
+              imageSrc={request.gameImage} // Use enriched image
             />
-          ))}
-        </div>
-      )}
+          )
+        )}
+      </div>
     </TabsContent>
   );
->>>>>>> fc1776f1
 }