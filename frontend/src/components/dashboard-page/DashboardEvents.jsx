import { useState, useEffect } from "react";
import { TabsContent } from "@/components/ui/tabs.jsx";
import { Button } from "@/components/ui/button.jsx";
<<<<<<< HEAD
import Event from "./Event.jsx"; // Assuming this component displays event details
import CreateEventDialog from "../events-page/CreateEventDialog.jsx"; // Import dialog
import { getEventsByHostEmail, getEventById } from "@/service/event-api.js"; // Import event fetchers
import { getRegistrationsByEmail } from "@/service/registration-api.js"; // Import attended events fetcher
import { Loader2 } from "lucide-react"; // Import loader

export default function DashboardEvents({ userType }) { // Accept userType prop
=======
import Event from "./Event.jsx";
import EventRegistrated from "./EventRegistered.jsx"; 
import CreateEventDialog from "../events-page/CreateEventDialog.jsx";
import { getEventsByHostEmail, getEventById } from "../../service/event-api.js";
import { getRegistrationsByEmail } from "../../service/registration-api.js";
import { Loader2 } from "lucide-react";

export default function DashboardEvents({ userType }) {
>>>>>>> f557fdda
  const [hostedEvents, setHostedEvents] = useState([]);
  const [attendedEvents, setAttendedEvents] = useState([]);
  const [isLoading, setIsLoading] = useState(true);
  const [error, setError] = useState(null);
  const [isCreateDialogOpen, setIsCreateDialogOpen] = useState(false);

  // Function to fetch both hosted and attended events
  const fetchDashboardEvents = async () => {
    setIsLoading(true);
    setError(null);
    const userEmail = localStorage.getItem("userEmail");

    if (!userEmail) {
      setError("User email not found. Please log in again.");
      setIsLoading(false);
      return;
    }

    try {
      // Fetch hosted events only if the user is an owner
      let hosted = [];
      if (userType === "owner") {
        hosted = await getEventsByHostEmail(userEmail);
        setHostedEvents(hosted || []);
      } else {
        setHostedEvents([]); // Clear if not owner
      }

      // Fetch registrations (attended events)
      const registrations = await getRegistrationsByEmail(userEmail);
      
      // Create a mapping of eventId to registrationId
      const registrationMap = {};
      registrations.forEach(reg => {
        registrationMap[reg.eventId] = reg.id; // Store registration ID by event ID
      });

      // Get event IDs from registrations
      const eventIds = registrations.map(reg => reg.eventId).filter(Boolean);

      // Fetch full event details for each attended event ID
      const attendedEventPromises = eventIds.map(id => getEventById(id));
      const attendedEventResults = await Promise.allSettled(attendedEventPromises);

      const attended = attendedEventResults
        .filter(result => result.status === 'fulfilled' && result.value)
        .map(result => {
          const event = result.value;
          // Attach the registrationId to each event
          return {
            ...event,
            registrationId: registrationMap[event.eventId]
          };
        });
      setAttendedEvents(attended || []);

      // Log any errors from fetching individual attended events
      attendedEventResults
         .filter(result => result.status === 'rejected')
         .forEach(result => console.error("Failed to fetch attended event details:", result.reason));

    } catch (err) {
      // This will catch errors from fetching hosted events or registrations list
      console.error("Failed to fetch dashboard events data:", err);
      setError(err.message || "Could not load events.");
      setHostedEvents([]);
      setAttendedEvents([]);
    } finally {
      setIsLoading(false);
    }
  };

  // Fetch events on component mount and when userType changes
  useEffect(() => {
    fetchDashboardEvents();
  }, [userType]);

  // Function to handle event creation success (passed to dialog)
  const handleEventAdded = () => {
    fetchDashboardEvents(); // Re-fetch events after adding a new one
  };

  // Helper to adapt backend event DTO to what the child Event component expects
  const adaptEventData = (event) => {
    if (!event) return null;
    return {
      id: event.eventId,
      name: event.title,
      date: event.dateTime ? new Date(event.dateTime).toLocaleDateString() : 'N/A',
      time: event.dateTime ? new Date(event.dateTime).toLocaleTimeString([], { hour: 'numeric', minute: '2-digit' }) : 'N/A',
      location: event.location || 'N/A',
      game: event.featuredGame?.name || 'N/A',
      gameImage: event.featuredGame?.image || "https://placehold.co/400x300/e9e9e9/1d1d1d?text=No+Image",
      participants: {
        current: event.currentNumberParticipants ?? 0,
        capacity: event.maxParticipants ?? 0,
      },
      hostName: event.host?.name || 'Unknown',
      description: event.description || '',
      // Include the registrationId directly from the event object
      registrationId: event.registrationId || null,
    };
  };

  return (
    <>
      <TabsContent value="events" className="space-y-6">
        <div className="flex justify-between items-center">
          <h2 className="text-2xl font-bold">My Events</h2>
          {/* Only show Create Event button if user is owner */}
          {userType === "owner" && (
             <Button onClick={() => setIsCreateDialogOpen(true)}>Create Event</Button>
          )}
        </div>

        {isLoading ? (
          <div className="flex justify-center items-center py-10">
            <Loader2 className="h-8 w-8 animate-spin text-muted-foreground" />
          </div>
        ) : error ? (
          <div className="text-center py-10 text-destructive">
            <p>Error loading events: {error}</p>
          </div>
        ) : (
          <div className="space-y-8">
            {/* Events Hosting Section (only if owner) */}
            {userType === "owner" && (
              <div>
                <h3 className="text-xl font-semibold mb-4">Hosting</h3>
                 {hostedEvents.length > 0 ? (
                   <div className="space-y-4">
                     {hostedEvents.map(event => {
                        const adapted = adaptEventData(event);
                        // Pass the refresh function down to the Event component
                        return adapted ? <Event key={`hosted-${adapted.id}`} {...adapted} onRegistrationUpdate={fetchDashboardEvents} /> : null;
                     })}
                   </div>
                ) : (
                  <p className="text-muted-foreground">You are not hosting any events.</p>
                )}
              </div>
            )}

            {/* Events Attending Section */}
            <div>
              <h3 className="text-xl font-semibold mb-4">Attending</h3>
                 {attendedEvents.length > 0 ? (
                   <div className="space-y-4">
                     {attendedEvents.map(event => {
                        const adapted = adaptEventData(event);
                        // Pass the refresh function down to the EventRegistrated component
                        return adapted ? (
                          <EventRegistrated 
                            key={`attended-${adapted.id}`} 
                            {...adapted} 
                            onRegistrationUpdate={fetchDashboardEvents} 
                          />
                        ) : null;
                     })}
                   </div>
              ) : (
                <p className="text-muted-foreground">You are not attending any events.</p>
              )}
            </div>
          </div>
        )}
      </TabsContent>

      {/* Render the Create Event Dialog */}
      <CreateEventDialog
        open={isCreateDialogOpen}
        onOpenChange={setIsCreateDialogOpen}
        onEventAdded={handleEventAdded} // Pass the refresh function
      />
    </>
  );
}<|MERGE_RESOLUTION|>--- conflicted
+++ resolved
@@ -1,24 +1,14 @@
 import { useState, useEffect } from "react";
 import { TabsContent } from "@/components/ui/tabs.jsx";
 import { Button } from "@/components/ui/button.jsx";
-<<<<<<< HEAD
-import Event from "./Event.jsx"; // Assuming this component displays event details
-import CreateEventDialog from "../events-page/CreateEventDialog.jsx"; // Import dialog
-import { getEventsByHostEmail, getEventById } from "@/service/event-api.js"; // Import event fetchers
-import { getRegistrationsByEmail } from "@/service/registration-api.js"; // Import attended events fetcher
-import { Loader2 } from "lucide-react"; // Import loader
-
-export default function DashboardEvents({ userType }) { // Accept userType prop
-=======
 import Event from "./Event.jsx";
-import EventRegistrated from "./EventRegistered.jsx"; 
+import EventRegistrated from "./EventRegistered.jsx";
 import CreateEventDialog from "../events-page/CreateEventDialog.jsx";
 import { getEventsByHostEmail, getEventById } from "../../service/event-api.js";
 import { getRegistrationsByEmail } from "../../service/registration-api.js";
 import { Loader2 } from "lucide-react";
 
 export default function DashboardEvents({ userType }) {
->>>>>>> f557fdda
   const [hostedEvents, setHostedEvents] = useState([]);
   const [attendedEvents, setAttendedEvents] = useState([]);
   const [isLoading, setIsLoading] = useState(true);
@@ -49,7 +39,7 @@
 
       // Fetch registrations (attended events)
       const registrations = await getRegistrationsByEmail(userEmail);
-      
+
       // Create a mapping of eventId to registrationId
       const registrationMap = {};
       registrations.forEach(reg => {
@@ -171,10 +161,10 @@
                         const adapted = adaptEventData(event);
                         // Pass the refresh function down to the EventRegistrated component
                         return adapted ? (
-                          <EventRegistrated 
-                            key={`attended-${adapted.id}`} 
-                            {...adapted} 
-                            onRegistrationUpdate={fetchDashboardEvents} 
+                          <EventRegistrated
+                            key={`attended-${adapted.id}`}
+                            {...adapted}
+                            onRegistrationUpdate={fetchDashboardEvents}
                           />
                         ) : null;
                      })}
