import { useState, useEffect } from "react";
import { TabsContent } from "@/components/ui/tabs.jsx";
import { Button } from "@/components/ui/button.jsx";
import Event from "./Event.jsx";
<<<<<<< HEAD
import EventRegistrated from "./EventRegistered.jsx";
=======
import EventRegistrated from "./EventRegistered.jsx"; 
>>>>>>> b3cc639a
import CreateEventDialog from "../events-page/CreateEventDialog.jsx";
import { getEventsByHostEmail, getEventById } from "../../service/event-api.js";
import { getRegistrationsByEmail } from "../../service/registration-api.js";
import { Loader2 } from "lucide-react";

export default function DashboardEvents({ userType }) {
<<<<<<< HEAD
=======

>>>>>>> b3cc639a
  const [hostedEvents, setHostedEvents] = useState([]);
  const [attendedEvents, setAttendedEvents] = useState([]);
  const [isLoading, setIsLoading] = useState(true);
  const [error, setError] = useState(null);
  const [isCreateDialogOpen, setIsCreateDialogOpen] = useState(false);

  // Function to fetch both hosted and attended events
  const fetchDashboardEvents = async () => {
    setIsLoading(true);
    setError(null);
    const userEmail = localStorage.getItem("userEmail");

    if (!userEmail) {
      setError("User email not found. Please log in again.");
      setIsLoading(false);
      return;
    }

    try {
      // Fetch hosted events only if the user is an owner
      let hosted = [];
      if (userType === "owner") {
        hosted = await getEventsByHostEmail(userEmail);
        setHostedEvents(hosted || []);
      } else {
        setHostedEvents([]); // Clear if not owner
      }

      // Fetch registrations (attended events)
      const registrations = await getRegistrationsByEmail(userEmail);
<<<<<<< HEAD

=======
      
>>>>>>> b3cc639a
      // Create a mapping of eventId to registrationId
      const registrationMap = {};
      registrations.forEach(reg => {
        registrationMap[reg.eventId] = reg.id; // Store registration ID by event ID
      });

      // Get event IDs from registrations
      const eventIds = registrations.map(reg => reg.eventId).filter(Boolean);

      // Fetch full event details for each attended event ID
      const attendedEventPromises = eventIds.map(id => getEventById(id));
      const attendedEventResults = await Promise.allSettled(attendedEventPromises);

      const attended = attendedEventResults
        .filter(result => result.status === 'fulfilled' && result.value)
        .map(result => {
          const event = result.value;
          // Attach the registrationId to each event
          return {
            ...event,
            registrationId: registrationMap[event.eventId]
          };
        });
      setAttendedEvents(attended || []);

      // Log any errors from fetching individual attended events
      attendedEventResults
         .filter(result => result.status === 'rejected')
         .forEach(result => console.error("Failed to fetch attended event details:", result.reason));

    } catch (err) {
      // This will catch errors from fetching hosted events or registrations list
      console.error("Failed to fetch dashboard events data:", err);
      setError(err.message || "Could not load events.");
      setHostedEvents([]);
      setAttendedEvents([]);
    } finally {
      setIsLoading(false);
    }
  };

  // Fetch events on component mount and when userType changes
  useEffect(() => {
    fetchDashboardEvents();
  }, [userType]);

  // Function to handle event creation success (passed to dialog)
  const handleEventAdded = () => {
    fetchDashboardEvents(); // Re-fetch events after adding a new one
  };

  // Helper to adapt backend event DTO to what the child Event component expects
  const adaptEventData = (event) => {
    if (!event) return null;
    return {
      id: event.eventId,
      name: event.title,
      date: event.dateTime ? new Date(event.dateTime).toLocaleDateString() : 'N/A',
      time: event.dateTime ? new Date(event.dateTime).toLocaleTimeString([], { hour: 'numeric', minute: '2-digit' }) : 'N/A',
      location: event.location || 'N/A',
      game: event.featuredGame?.name || 'N/A',
      gameImage: event.featuredGame?.image || "https://placehold.co/400x300/e9e9e9/1d1d1d?text=No+Image",
      participants: {
        current: event.currentNumberParticipants ?? 0,
        capacity: event.maxParticipants ?? 0,
      },
      hostName: event.host?.name || 'Unknown',
      description: event.description || '',
      // Include the registrationId directly from the event object
      registrationId: event.registrationId || null,
    };
  };

  return (
    <>
      <TabsContent value="events" className="space-y-6">
        <div className="flex justify-between items-center">
          <h2 className="text-2xl font-bold">My Events</h2>
          {/* Only show Create Event button if user is owner */}
          {userType === "owner" && (
             <Button onClick={() => setIsCreateDialogOpen(true)}>Create Event</Button>
          )}
        </div>

        {isLoading ? (
          <div className="flex justify-center items-center py-10">
            <Loader2 className="h-8 w-8 animate-spin text-muted-foreground" />
          </div>
        ) : error ? (
          <div className="text-center py-10 text-destructive">
            <p>Error loading events: {error}</p>
          </div>
        ) : (
          <div className="space-y-8">
            {/* Events Hosting Section (only if owner) */}
            {userType === "owner" && (
              <div>
                <h3 className="text-xl font-semibold mb-4">Hosting</h3>
                 {hostedEvents.length > 0 ? (
                   <div className="space-y-4">
                     {hostedEvents.map(event => {
                        const adapted = adaptEventData(event);
                        // Pass the refresh function down to the Event component
                        return adapted ? <Event key={`hosted-${adapted.id}`} {...adapted} onRegistrationUpdate={fetchDashboardEvents} /> : null;
                     })}
                   </div>
                ) : (
                  <p className="text-muted-foreground">You are not hosting any events.</p>
                )}
              </div>
            )}

            {/* Events Attending Section */}
            <div>
              <h3 className="text-xl font-semibold mb-4">Attending</h3>
                 {attendedEvents.length > 0 ? (
                   <div className="space-y-4">
                     {attendedEvents.map(event => {
                        const adapted = adaptEventData(event);
                        // Pass the refresh function down to the EventRegistrated component
                        return adapted ? (
<<<<<<< HEAD
                          <EventRegistrated
                            key={`attended-${adapted.id}`}
                            {...adapted}
                            onRegistrationUpdate={fetchDashboardEvents}
=======
                          <EventRegistrated 
                            key={`attended-${adapted.id}`} 
                            {...adapted} 
                            onRegistrationUpdate={fetchDashboardEvents} 
>>>>>>> b3cc639a
                          />
                        ) : null;
                     })}
                   </div>
              ) : (
                <p className="text-muted-foreground">You are not attending any events.</p>
              )}
            </div>
          </div>
        )}
      </TabsContent>

      {/* Render the Create Event Dialog */}
      <CreateEventDialog
        open={isCreateDialogOpen}
        onOpenChange={setIsCreateDialogOpen}
        onEventAdded={handleEventAdded} // Pass the refresh function
      />
    </>
  );
}<|MERGE_RESOLUTION|>--- conflicted
+++ resolved
@@ -2,21 +2,14 @@
 import { TabsContent } from "@/components/ui/tabs.jsx";
 import { Button } from "@/components/ui/button.jsx";
 import Event from "./Event.jsx";
-<<<<<<< HEAD
 import EventRegistrated from "./EventRegistered.jsx";
-=======
-import EventRegistrated from "./EventRegistered.jsx"; 
->>>>>>> b3cc639a
 import CreateEventDialog from "../events-page/CreateEventDialog.jsx";
 import { getEventsByHostEmail, getEventById } from "../../service/event-api.js";
 import { getRegistrationsByEmail } from "../../service/registration-api.js";
 import { Loader2 } from "lucide-react";
 
 export default function DashboardEvents({ userType }) {
-<<<<<<< HEAD
-=======
 
->>>>>>> b3cc639a
   const [hostedEvents, setHostedEvents] = useState([]);
   const [attendedEvents, setAttendedEvents] = useState([]);
   const [isLoading, setIsLoading] = useState(true);
@@ -47,11 +40,7 @@
 
       // Fetch registrations (attended events)
       const registrations = await getRegistrationsByEmail(userEmail);
-<<<<<<< HEAD
 
-=======
-      
->>>>>>> b3cc639a
       // Create a mapping of eventId to registrationId
       const registrationMap = {};
       registrations.forEach(reg => {
@@ -173,17 +162,10 @@
                         const adapted = adaptEventData(event);
                         // Pass the refresh function down to the EventRegistrated component
                         return adapted ? (
-<<<<<<< HEAD
                           <EventRegistrated
                             key={`attended-${adapted.id}`}
                             {...adapted}
                             onRegistrationUpdate={fetchDashboardEvents}
-=======
-                          <EventRegistrated 
-                            key={`attended-${adapted.id}`} 
-                            {...adapted} 
-                            onRegistrationUpdate={fetchDashboardEvents} 
->>>>>>> b3cc639a
                           />
                         ) : null;
                      })}
