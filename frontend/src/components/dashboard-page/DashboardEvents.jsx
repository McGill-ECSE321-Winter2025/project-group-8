import { useState, useEffect, useCallback } from "react";
import { TabsContent } from "@/components/ui/tabs.jsx";
import { Button } from "@/components/ui/button.jsx";
<<<<<<< HEAD
import { EventCard } from "../events-page/EventCard.jsx"; // Use EventCard for consistency
import CreateEventDialog from "../events-page/CreateEventDialog.jsx"; // Import dialog
import { getEventsByHostEmail } from "../../service/event-api.js"; // Removed getEventById
import { getRegistrationsByEmail } from "../../service/registration-api.js"; // Import attended events fetcher
import { UnauthorizedError } from "@/service/apiClient"; // Import UnauthorizedError
import { useAuth } from "@/context/AuthContext"; // Import useAuth
import { Loader2 } from "lucide-react"; // Import loader

export default function DashboardEvents({ userType }) { // Accept userType prop
=======
import Event from "./Event.jsx";
import EventRegistrated from "./EventRegistered.jsx"; 
import CreateEventDialog from "../events-page/CreateEventDialog.jsx";
import { getEventsByHostEmail, getEventById } from "../../service/event-api.js";
import { getRegistrationsByEmail } from "../../service/registration-api.js";
import { Loader2 } from "lucide-react";

export default function DashboardEvents({ userType }) {
>>>>>>> fc1776f1
  const [hostedEvents, setHostedEvents] = useState([]);
  const [attendedRegistrations, setAttendedRegistrations] = useState([]); // Store full registration objects
  const [isLoading, setIsLoading] = useState(true);
  const [error, setError] = useState(null);
  const [isCreateDialogOpen, setIsCreateDialogOpen] = useState(false);
  const { user, isAuthenticated, authReady } = useAuth(); // Get auth context with authReady
  const [apiCallAttempted, setApiCallAttempted] = useState(false);

  // Function to fetch both hosted and attended events - memoized to prevent infinite loops
  const fetchDashboardEvents = useCallback(async () => {
    // Don't try to fetch if we're not authenticated or auth isn't ready
    if (!user?.email || !isAuthenticated || !authReady) {
      if (!isLoading) return; // Don't update state if not loading
      setIsLoading(false);
      return;
    }

    // Don't refetch if we already tried and no auth state has changed
    if (apiCallAttempted && !isLoading) return;
    setIsLoading(true);
    setError(null);
    setApiCallAttempted(true);
    const userEmail = user?.email;

    if (!userEmail) {
      setError("User email not found. Please log in again.");
      setIsLoading(false);
      return;
    }

    try {
      // Fetch hosted events only if the user is an owner
      let hosted = [];
      if (userType === "owner") {
        hosted = await getEventsByHostEmail(userEmail);
        setHostedEvents(hosted || []);
      } else {
        setHostedEvents([]); // Clear if not owner
      }

      // Fetch registrations (attended events)
<<<<<<< HEAD
      const response = await getRegistrationsByEmail(userEmail);
      
      // Ensure registrations is an array
      const registrations = Array.isArray(response) ? response : [];
      console.log("[DashboardEvents] Full Registrations:", registrations); // Log the full data
      // Store the full registration objects, filtering out any potentially invalid ones
      setAttendedRegistrations(registrations.filter(reg => reg && reg.event) || []);
=======
      const registrations = await getRegistrationsByEmail(userEmail);
      
      // Create a mapping of eventId to registrationId
      const registrationMap = {};
      registrations.forEach(reg => {
        registrationMap[reg.eventId] = reg.id; // Store registration ID by event ID
      });

      // Get event IDs from registrations
      const eventIds = registrations.map(reg => reg.eventId).filter(Boolean);

      // Fetch full event details for each attended event ID
      const attendedEventPromises = eventIds.map(id => getEventById(id));
      const attendedEventResults = await Promise.allSettled(attendedEventPromises);

      const attended = attendedEventResults
        .filter(result => result.status === 'fulfilled' && result.value)
        .map(result => {
          const event = result.value;
          // Attach the registrationId to each event
          return {
            ...event,
            registrationId: registrationMap[event.eventId]
          };
        });
      setAttendedEvents(attended || []);

      // Log any errors from fetching individual attended events
      attendedEventResults
         .filter(result => result.status === 'rejected')
         .forEach(result => console.error("Failed to fetch attended event details:", result.reason));
>>>>>>> fc1776f1

    } catch (err) {
      // This will catch errors from fetching hosted events or registrations list
      if (err instanceof UnauthorizedError) {
        console.error("Unauthorized error fetching dashboard events:", err);
        setError("Authentication error. Please try logging in again.");
      } else {
        console.error("Failed to fetch dashboard events data:", err);
        setError(err.message || "Could not load events.");
      }
      setHostedEvents([]);
      setAttendedRegistrations([]);
    } finally {
      setIsLoading(false);
    }
  }, [userType, user, isAuthenticated, authReady, isLoading, apiCallAttempted]);

  // Reset API call attempted when auth state changes
  useEffect(() => {
    if (authReady && isAuthenticated && user?.email) {
      setApiCallAttempted(false);
    }
  }, [authReady, isAuthenticated, user]);

  // Fetch events on component mount and when userType or user changes
  useEffect(() => {
    // Add a small delay to ensure auth state is fully updated
    const timer = setTimeout(() => {
      if (authReady && isAuthenticated && user?.email) {
        fetchDashboardEvents();
      }
    }, 300);
    
    return () => clearTimeout(timer);
  }, [userType, user, fetchDashboardEvents, authReady, isAuthenticated]);

  // Function to handle event creation success (passed to dialog)
  const handleEventAdded = useCallback(() => {
    fetchDashboardEvents(); // Re-fetch events after adding a new one
  }, [fetchDashboardEvents]);

  // Helper to adapt backend event DTO to what the child Event component expects
<<<<<<< HEAD
  // Helper to adapt backend event DTO to what EventCard expects
  const adaptEventData = (event) => {
     if (!event) return null;
     return {
      id: event.eventId, // Use eventId from backend DTO
      title: event.title,
      dateTime: event.dateTime, // Pass raw date/time; formatting done in EventCard
      location: event.location || 'N/A',
      hostName: event.host?.name || 'Unknown Host', // Use host object if available
      game: event.featuredGame?.name || 'Unknown Game', // Use featuredGame object
      currentNumberParticipants: event.currentNumberParticipants,
      maxParticipants: event.maxParticipants,
      featuredGameImage: event.featuredGame?.image || "https://placehold.co/400x300/e9e9e9/1d1d1d?text=No+Image",
=======
  const adaptEventData = (event) => {
    if (!event) return null;
    return {
      id: event.eventId,
      name: event.title,
      date: event.dateTime ? new Date(event.dateTime).toLocaleDateString() : 'N/A',
      time: event.dateTime ? new Date(event.dateTime).toLocaleTimeString([], { hour: 'numeric', minute: '2-digit' }) : 'N/A',
      location: event.location || 'N/A',
      game: event.featuredGame?.name || 'N/A',
      gameImage: event.featuredGame?.image || "https://placehold.co/400x300/e9e9e9/1d1d1d?text=No+Image",
>>>>>>> fc1776f1
      participants: {
        current: event.currentNumberParticipants ?? 0,
        capacity: event.maxParticipants ?? 0,
      },
<<<<<<< HEAD
      description: event.description || '',
=======
      hostName: event.host?.name || 'Unknown',
      description: event.description || '',
      // Include the registrationId directly from the event object
      registrationId: event.registrationId || null,
>>>>>>> fc1776f1
    };
  };

  return (
    <>
      <TabsContent value="events" className="space-y-6">
        <div className="flex justify-between items-center">
          <h2 className="text-2xl font-bold">My Events</h2>
          {/* Only show Create Event button if user is owner (checked via prop and auth context) */}
          {userType === "owner" && user?.gameOwner && (
             <Button onClick={() => setIsCreateDialogOpen(true)}>Create Event</Button>
          )}
        </div>

        {isLoading ? (
          <div className="flex justify-center items-center py-10">
            <Loader2 className="h-8 w-8 animate-spin text-muted-foreground" />
          </div>
        ) : error ? (
          <div className="text-center py-10 text-destructive">
            <p>Error loading events: {error}</p>
          </div>
        ) : (
          <div className="space-y-8">
            {/* Events Hosting Section (only if owner) */}
            {/* Events Hosting Section (only if owner - checked via prop and auth context) */}
            {userType === "owner" && user?.gameOwner && (
              <div>
                <h3 className="text-xl font-semibold mb-4">Hosting</h3>
                 {hostedEvents.length > 0 ? (
                   <div className="space-y-4">
                     {hostedEvents.map(event => {
                        const adapted = adaptEventData(event);
                        // TODO: Adapt hosted events for EventCard if needed, or keep using Event.jsx?
                        // For now, assuming Event.jsx is still used for hosted events, but needs adapting
                        // This part is outside the scope of unregistering attended events.
                        // Let's adapt hosted events too for consistency, assuming Event.jsx is removed/replaced.
                        return adapted ? <EventCard key={`hosted-${adapted.id}`} event={adapted} onRegistrationUpdate={fetchDashboardEvents} isCurrentUserRegistered={false} /> : null;
                     })}
                   </div>
                ) : (
                  <p className="text-muted-foreground">You are not hosting any events.</p>
                )}
              </div>
            )}

            {/* Events Attending Section */}
            <div>
              <h3 className="text-xl font-semibold mb-4">Attending</h3>
                 {attendedRegistrations.length > 0 ? (
                   <div className="space-y-4">
<<<<<<< HEAD
                     {attendedRegistrations.map(registration => {
                       const event = registration.event; // Get the event object from registration
                       const registrationId = registration.id; // Get the registration ID
                       const adaptedEvent = adaptEventData(event); // Adapt the event data
                       if (!adaptedEvent) return null; // Skip if event data is invalid

                       // Render EventCard for attended events
                       return (
                         <EventCard
                           key={`attended-${adaptedEvent.id}`}
                           event={adaptedEvent}
                           onRegistrationUpdate={fetchDashboardEvents} // Pass refresh function
                           isCurrentUserRegistered={true} // Always true for this list
                           registrationId={registrationId} // Pass the specific registration ID
                         />
                       );
=======
                     {attendedEvents.map(event => {
                        const adapted = adaptEventData(event);
                        // Pass the refresh function down to the EventRegistrated component
                        return adapted ? (
                          <EventRegistrated 
                            key={`attended-${adapted.id}`} 
                            {...adapted} 
                            onRegistrationUpdate={fetchDashboardEvents} 
                          />
                        ) : null;
>>>>>>> fc1776f1
                     })}
                   </div>
              ) : (
                <p className="text-muted-foreground">You are not attending any events.</p>
              )}
            </div>
          </div>
        )}
      </TabsContent>

      {/* Render the Create Event Dialog */}
      <CreateEventDialog
        open={isCreateDialogOpen}
        onOpenChange={setIsCreateDialogOpen}
        onEventAdded={handleEventAdded} // Pass the refresh function
      />
    </>
  );
}<|MERGE_RESOLUTION|>--- conflicted
+++ resolved
@@ -1,26 +1,16 @@
 import { useState, useEffect, useCallback } from "react";
 import { TabsContent } from "@/components/ui/tabs.jsx";
 import { Button } from "@/components/ui/button.jsx";
-<<<<<<< HEAD
+// Imports kept from HEAD
 import { EventCard } from "../events-page/EventCard.jsx"; // Use EventCard for consistency
 import CreateEventDialog from "../events-page/CreateEventDialog.jsx"; // Import dialog
-import { getEventsByHostEmail } from "../../service/event-api.js"; // Removed getEventById
+import { getEventsByHostEmail } from "../../service/event-api.js";
 import { getRegistrationsByEmail } from "../../service/registration-api.js"; // Import attended events fetcher
 import { UnauthorizedError } from "@/service/apiClient"; // Import UnauthorizedError
 import { useAuth } from "@/context/AuthContext"; // Import useAuth
 import { Loader2 } from "lucide-react"; // Import loader
 
-export default function DashboardEvents({ userType }) { // Accept userType prop
-=======
-import Event from "./Event.jsx";
-import EventRegistrated from "./EventRegistered.jsx"; 
-import CreateEventDialog from "../events-page/CreateEventDialog.jsx";
-import { getEventsByHostEmail, getEventById } from "../../service/event-api.js";
-import { getRegistrationsByEmail } from "../../service/registration-api.js";
-import { Loader2 } from "lucide-react";
-
 export default function DashboardEvents({ userType }) {
->>>>>>> fc1776f1
   const [hostedEvents, setHostedEvents] = useState([]);
   const [attendedRegistrations, setAttendedRegistrations] = useState([]); // Store full registration objects
   const [isLoading, setIsLoading] = useState(true);
@@ -54,55 +44,21 @@
     try {
       // Fetch hosted events only if the user is an owner
       let hosted = [];
-      if (userType === "owner") {
+      if (userType === "owner" && user?.gameOwner) { // Check gameOwner status from context
         hosted = await getEventsByHostEmail(userEmail);
         setHostedEvents(hosted || []);
       } else {
         setHostedEvents([]); // Clear if not owner
       }
 
-      // Fetch registrations (attended events)
-<<<<<<< HEAD
+      // Fetch registrations (attended events) - Using HEAD's logic
       const response = await getRegistrationsByEmail(userEmail);
-      
+
       // Ensure registrations is an array
       const registrations = Array.isArray(response) ? response : [];
       console.log("[DashboardEvents] Full Registrations:", registrations); // Log the full data
       // Store the full registration objects, filtering out any potentially invalid ones
       setAttendedRegistrations(registrations.filter(reg => reg && reg.event) || []);
-=======
-      const registrations = await getRegistrationsByEmail(userEmail);
-      
-      // Create a mapping of eventId to registrationId
-      const registrationMap = {};
-      registrations.forEach(reg => {
-        registrationMap[reg.eventId] = reg.id; // Store registration ID by event ID
-      });
-
-      // Get event IDs from registrations
-      const eventIds = registrations.map(reg => reg.eventId).filter(Boolean);
-
-      // Fetch full event details for each attended event ID
-      const attendedEventPromises = eventIds.map(id => getEventById(id));
-      const attendedEventResults = await Promise.allSettled(attendedEventPromises);
-
-      const attended = attendedEventResults
-        .filter(result => result.status === 'fulfilled' && result.value)
-        .map(result => {
-          const event = result.value;
-          // Attach the registrationId to each event
-          return {
-            ...event,
-            registrationId: registrationMap[event.eventId]
-          };
-        });
-      setAttendedEvents(attended || []);
-
-      // Log any errors from fetching individual attended events
-      attendedEventResults
-         .filter(result => result.status === 'rejected')
-         .forEach(result => console.error("Failed to fetch attended event details:", result.reason));
->>>>>>> fc1776f1
 
     } catch (err) {
       // This will catch errors from fetching hosted events or registrations list
@@ -135,7 +91,7 @@
         fetchDashboardEvents();
       }
     }, 300);
-    
+
     return () => clearTimeout(timer);
   }, [userType, user, fetchDashboardEvents, authReady, isAuthenticated]);
 
@@ -144,45 +100,25 @@
     fetchDashboardEvents(); // Re-fetch events after adding a new one
   }, [fetchDashboardEvents]);
 
-  // Helper to adapt backend event DTO to what the child Event component expects
-<<<<<<< HEAD
-  // Helper to adapt backend event DTO to what EventCard expects
-  const adaptEventData = (event) => {
+  // Helper to adapt backend event DTO to what EventCard expects (Combined)
+  const adaptEventData = (event, registrationId = null) => { // Accept optional registrationId
      if (!event) return null;
      return {
       id: event.eventId, // Use eventId from backend DTO
       title: event.title,
       dateTime: event.dateTime, // Pass raw date/time; formatting done in EventCard
       location: event.location || 'N/A',
-      hostName: event.host?.name || 'Unknown Host', // Use host object if available
+      hostName: event.host?.name || 'Unknown Host', // Use host object if available (from origin)
       game: event.featuredGame?.name || 'Unknown Game', // Use featuredGame object
       currentNumberParticipants: event.currentNumberParticipants,
       maxParticipants: event.maxParticipants,
       featuredGameImage: event.featuredGame?.image || "https://placehold.co/400x300/e9e9e9/1d1d1d?text=No+Image",
-=======
-  const adaptEventData = (event) => {
-    if (!event) return null;
-    return {
-      id: event.eventId,
-      name: event.title,
-      date: event.dateTime ? new Date(event.dateTime).toLocaleDateString() : 'N/A',
-      time: event.dateTime ? new Date(event.dateTime).toLocaleTimeString([], { hour: 'numeric', minute: '2-digit' }) : 'N/A',
-      location: event.location || 'N/A',
-      game: event.featuredGame?.name || 'N/A',
-      gameImage: event.featuredGame?.image || "https://placehold.co/400x300/e9e9e9/1d1d1d?text=No+Image",
->>>>>>> fc1776f1
-      participants: {
+      participants: { // Kept from HEAD's structure
         current: event.currentNumberParticipants ?? 0,
         capacity: event.maxParticipants ?? 0,
       },
-<<<<<<< HEAD
       description: event.description || '',
-=======
-      hostName: event.host?.name || 'Unknown',
-      description: event.description || '',
-      // Include the registrationId directly from the event object
-      registrationId: event.registrationId || null,
->>>>>>> fc1776f1
+      registrationId: registrationId, // Add registrationId if provided (from origin logic)
     };
   };
 
@@ -207,7 +143,6 @@
           </div>
         ) : (
           <div className="space-y-8">
-            {/* Events Hosting Section (only if owner) */}
             {/* Events Hosting Section (only if owner - checked via prop and auth context) */}
             {userType === "owner" && user?.gameOwner && (
               <div>
@@ -215,11 +150,8 @@
                  {hostedEvents.length > 0 ? (
                    <div className="space-y-4">
                      {hostedEvents.map(event => {
-                        const adapted = adaptEventData(event);
-                        // TODO: Adapt hosted events for EventCard if needed, or keep using Event.jsx?
-                        // For now, assuming Event.jsx is still used for hosted events, but needs adapting
-                        // This part is outside the scope of unregistering attended events.
-                        // Let's adapt hosted events too for consistency, assuming Event.jsx is removed/replaced.
+                        const adapted = adaptEventData(event); // Adapt hosted event
+                        // Render EventCard for hosted events
                         return adapted ? <EventCard key={`hosted-${adapted.id}`} event={adapted} onRegistrationUpdate={fetchDashboardEvents} isCurrentUserRegistered={false} /> : null;
                      })}
                    </div>
@@ -229,16 +161,16 @@
               </div>
             )}
 
-            {/* Events Attending Section */}
+            {/* Events Attending Section - Using HEAD's logic */}
             <div>
               <h3 className="text-xl font-semibold mb-4">Attending</h3>
                  {attendedRegistrations.length > 0 ? (
                    <div className="space-y-4">
-<<<<<<< HEAD
                      {attendedRegistrations.map(registration => {
                        const event = registration.event; // Get the event object from registration
                        const registrationId = registration.id; // Get the registration ID
-                       const adaptedEvent = adaptEventData(event); // Adapt the event data
+                       // Adapt the event data, passing the registrationId
+                       const adaptedEvent = adaptEventData(event, registrationId);
                        if (!adaptedEvent) return null; // Skip if event data is invalid
 
                        // Render EventCard for attended events
@@ -251,18 +183,6 @@
                            registrationId={registrationId} // Pass the specific registration ID
                          />
                        );
-=======
-                     {attendedEvents.map(event => {
-                        const adapted = adaptEventData(event);
-                        // Pass the refresh function down to the EventRegistrated component
-                        return adapted ? (
-                          <EventRegistrated 
-                            key={`attended-${adapted.id}`} 
-                            {...adapted} 
-                            onRegistrationUpdate={fetchDashboardEvents} 
-                          />
-                        ) : null;
->>>>>>> fc1776f1
                      })}
                    </div>
               ) : (
