--- conflicted
+++ resolved
@@ -1,14 +1,7 @@
 import { useState } from "react";
 import { Button } from "@/components/ui/button";
-<<<<<<< HEAD
-import { deleteGame } from "@/service/game-api.js"; // Import the deleteGame API function
-// import { toast } from 'react-toastify'; // Example for notifications
-import { Card, CardContent } from "@/components/ui/card"
-import { Badge } from "@/components/ui/badge"
-=======
 import { Card, CardContent } from "@/components/ui/card";
-import { Badge } from "@/components/ui/badge";
->>>>>>> fc1776f1
+import { Badge } from "@/components/ui/badge"; // Keep Badge import in case needed later
 import {
   Dialog,
   DialogContent,
@@ -19,19 +12,25 @@
   DialogTrigger,
 } from "@/components/ui/dialog";
 import { Trash2 } from "lucide-react";
-import { deleteGame } from "../../service/game-api.js";
+import { deleteGame } from "../../service/game-api.js"; // Keep single import
 import { motion, AnimatePresence } from "framer-motion"; // Import Framer Motion
 
-<<<<<<< HEAD
-export default function Game({ id, name, imageSrc, refreshGames }) { // Use imageSrc, remove date, isAvailable
+// Combined props: pass the whole game object and the refresh callback
+export default function Game({ game, refreshGames }) {
+  // State from HEAD for better feedback
   const [open, setOpen] = useState(false);
   const [isDeleting, setIsDeleting] = useState(false); // Loading state for deletion
   const [deleteError, setDeleteError] = useState(null); // Error state for deletion
 
+  // Use game.id from the game prop
+  const gameId = game?.id;
+  const gameName = game?.name || "this game"; // Use game name or placeholder
+  const imageSrc = game?.image || "https://upload.wikimedia.org/wikipedia/commons/1/14/No_Image_Available.jpg.svg?height=300&width=400"; // Use origin's placeholder
+
+  // handleDelete logic from HEAD, adapted for game prop and refreshGames
   const handleDelete = async () => {
-    if (!id) {
+    if (!gameId) {
       console.error("Game ID is missing!");
-      // toast.error("Cannot delete game: ID missing.");
       setDeleteError("Cannot delete game: ID missing.");
       return;
     }
@@ -40,159 +39,83 @@
     setDeleteError(null);
 
     try {
-      await deleteGame(id);
-      // toast.success(`Game "${name}" deleted successfully!`);
+      await deleteGame(gameId);
+      // Consider adding toast notification here if desired
       setOpen(false); // Close dialog on success
       if (refreshGames) {
         refreshGames(); // Refresh the list in the parent component
       }
     } catch (err) {
-      console.error(`Failed to delete game "${name}":`, err);
-      // toast.error(err.message || `Failed to delete game "${name}". Please try again.`);
-      setDeleteError(err.message || `Failed to delete game. Please try again.`);
+      console.error(`Failed to delete game "${gameName}" (ID: ${gameId}):`, err);
+      setDeleteError(err.message || `Failed to delete ${gameName}. Please try again.`);
     } finally {
       setIsDeleting(false);
-=======
-export default function Game({ name, date, isAvailable, imageSrc, game, onDeleteSuccess }) {
-  const [open, setOpen] = useState(false);
-  const [isDeleting, setIsDeleting] = useState(false); // Add a state to track deletion
-
-  const handleDelete = async () => {
-    setIsDeleting(true); // Start the deletion animation
-    const success = await deleteGame(game.id);
-    if (success) {
-      setOpen(false);
-      if (onDeleteSuccess) {
-        onDeleteSuccess(game.id);
-      }
-    } else {
-      setIsDeleting(false); // Reset the state if deletion fails
-      // Handle error (e.g., show an error message to the user)
->>>>>>> fc1776f1
     }
   };
 
+  // JSX structure using Framer Motion from origin/dev-Yessine-D3
   return (
-<<<<<<< HEAD
-    <>
-      <Card className="min-w-[260px]">
-        <CardContent className="p-0">
-          <div className="aspect-[4/3] relative">
-            <img
-              src={imageSrc || "/placeholder.svg?height=300&width=400"} // Use imageSrc prop
-              alt={name || "Game cover"}
-              className="object-cover w-full h-full rounded-t-lg"
-            />
-          </div>
-          <div className="p-4">
-            <h3 className="font-semibold text-lg">{name}</h3>
-            {/* Removed date and availability status display */}
-            <div className="flex justify-end items-center mt-4"> {/* Adjusted alignment after removing status */}
-              <Dialog open={open} onOpenChange={setOpen}>
-                <DialogTrigger asChild>
-                  <Button variant="outline" size="sm">
-                    Remove
-                  </Button>
-                </DialogTrigger>
-                <DialogContent className="sm:max-w-[425px]">
-                  <DialogHeader>
-                    <DialogTitle>Delete Game</DialogTitle>
-                    <DialogDescription>
-                      Are you sure you want to delete "{name}"? This action cannot be undone.
-                      {deleteError && <p className="text-red-500 text-sm mt-2">{deleteError}</p>}
-                    </DialogDescription>
-                  </DialogHeader>
-                  <DialogFooter className="mt-4">
-                    <Button variant="outline" onClick={() => setOpen(false)} disabled={isDeleting}>
-                      Cancel
+    <AnimatePresence>
+      {/* Render only if not actively being deleted via animation state */}
+      {/* Note: isDeleting state now controls button, not the whole card visibility */}
+      <motion.div
+        initial={{ opacity: 0, y: 20 }}
+        animate={{ opacity: 1, y: 0 }}
+        exit={{ opacity: 0, y: -20, transition: { duration: 0.2 } }}
+        key={gameId} // Unique key for animation
+      >
+        <Card className="min-w-[260px]">
+          <CardContent className="p-0">
+            <div className="aspect-[4/3] relative">
+              <img
+                src={imageSrc}
+                alt={gameName}
+                className="object-cover w-full h-full rounded-t-lg"
+              />
+            </div>
+            <div className="p-4">
+              {/* Simplified display like HEAD */}
+              <h3 className="font-semibold text-lg">{gameName}</h3>
+              <div className="flex justify-end items-center mt-4">
+                {/* Dialog structure from HEAD */}
+                <Dialog open={open} onOpenChange={setOpen}>
+                  <DialogTrigger asChild>
+                    <Button variant="outline" size="sm">
+                      Remove
                     </Button>
-                    <Button variant="destructive" onClick={handleDelete} disabled={isDeleting}>
-                      {isDeleting ? (
-                        <>Deleting...</>
-                      ) : (
-                        <>
-                          <Trash2 className="mr-2 h-4 w-4" />
-                          Delete
-                        </>
-                      )}
-                    </Button>
-                  </DialogFooter>
-                </DialogContent>
-              </Dialog>
+                  </DialogTrigger>
+                  <DialogContent className="sm:max-w-[425px]">
+                    <DialogHeader>
+                      <DialogTitle>Delete Game</DialogTitle>
+                      <DialogDescription>
+                        Are you sure you want to delete "{gameName}"? This action cannot be undone.
+                        {/* Error display from HEAD */}
+                        {deleteError && <p className="text-red-500 text-sm mt-2">{deleteError}</p>}
+                      </DialogDescription>
+                    </DialogHeader>
+                    <DialogFooter className="mt-4">
+                      <Button variant="outline" onClick={() => setOpen(false)} disabled={isDeleting}>
+                        Cancel
+                      </Button>
+                      {/* Delete button with loading state from HEAD */}
+                      <Button variant="destructive" onClick={handleDelete} disabled={isDeleting}>
+                        {isDeleting ? (
+                          <>Deleting...</>
+                        ) : (
+                          <>
+                            <Trash2 className="mr-2 h-4 w-4" />
+                            Delete
+                          </>
+                        )}
+                      </Button>
+                    </DialogFooter>
+                  </DialogContent>
+                </Dialog>
+              </div>
             </div>
-          </div>
-        </CardContent>
-      </Card>
-    </>
-  )
-}
-=======
-    <AnimatePresence>
-      {!isDeleting && ( // Only render if not deleting
-        <motion.div
-          initial={{ opacity: 0, y: 20 }}
-          animate={{ opacity: 1, y: 0 }}
-          exit={{ opacity: 0, y: -20, transition: { duration: 0.2 } }} // Add exit animation
-          key={game.id} // Add a unique key for the animation
-        >
-          <Card className="min-w-[260px]">
-            <CardContent className="p-0">
-              <div className="aspect-[4/3] relative">
-                <img
-                  src={imageSrc}
-                  alt={name || "Game cover"}
-                  className="object-cover w-full h-full rounded-t-lg"
-                />
-              </div>
-              <div className="p-4">
-                <h3 className="font-semibold text-lg">{name}</h3>
-                <p className="text-sm text-muted-foreground">Added on {date}</p>
-                <div className="flex justify-between items-center mt-4">
-                  <div className="flex items-center gap-2">
-                    <span className="text-sm font-medium">Status:</span>
-                    <Badge
-                      variant="outline"
-                      className={
-                        isAvailable
-                          ? "bg-green-600 text-white hover:bg-green-700"
-                          : "bg-gray-200 text-gray-700 hover:bg-gray-300"
-                      }
-                    >
-                      {isAvailable ? "Available" : "Unavailable"}
-                    </Badge>
-                  </div>
-                  <Dialog open={open} onOpenChange={setOpen}>
-                    <DialogTrigger asChild>
-                      <Button variant="outline" size="sm">
-                        Remove
-                      </Button>
-                    </DialogTrigger>
-                    <DialogContent className="sm:max-w-[425px]">
-                      <DialogHeader>
-                        <DialogTitle>Delete Game</DialogTitle>
-                        <DialogDescription>
-                          Are you sure you want to delete "{name}"? This action
-                          cannot be undone.
-                        </DialogDescription>
-                      </DialogHeader>
-                      <DialogFooter className="mt-4">
-                        <Button variant="outline" onClick={() => setOpen(false)}>
-                          Cancel
-                        </Button>
-                        <Button variant="destructive" onClick={handleDelete}>
-                          <Trash2 className="mr-2 h-4 w-4" />
-                          Delete
-                        </Button>
-                      </DialogFooter>
-                    </DialogContent>
-                  </Dialog>
-                </div>
-              </div>
-            </CardContent>
-          </Card>
-        </motion.div>
-      )}
+          </CardContent>
+        </Card>
+      </motion.div>
     </AnimatePresence>
   );
-}
->>>>>>> fc1776f1
+}