--- conflicted
+++ resolved
@@ -198,7 +198,6 @@
     }
   };
 
-<<<<<<< HEAD
   // Helper function to get the display name for the game instance owner
   const getGameInstanceOwnerName = () => {
     if (isReceivedRequest) {
@@ -208,7 +207,10 @@
       return gameDetails?.instanceOwner?.name || 
              gameDetails?.owner?.name || 
              "Game Owner";
-=======
+
+    }
+  };
+
   // Handle canceling a borrow request
   const handleCancelRequest = async () => {
     if (!id) {
@@ -259,7 +261,6 @@
     setShowModifyDialog(false);
     if (refreshRequests) {
       refreshRequests();
->>>>>>> f286d17f
     }
   };
 
