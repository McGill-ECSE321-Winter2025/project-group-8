--- conflicted
+++ resolved
@@ -1,11 +1,6 @@
-<<<<<<< HEAD
-import {Link} from "react-router-dom";
-import {Button} from "../ui/button.jsx";
-=======
 import { Link, useLocation, useNavigate } from "react-router-dom";
 import { Button } from "@/components/ui/button.jsx";
 import { useEffect, useState } from "react";
->>>>>>> 557c7a92
 
 export default function MenuBar() {
   const location = useLocation();
