--- conflicted
+++ resolved
@@ -13,13 +13,10 @@
 import DashboardPage from "./pages/DashboardPage.jsx";
 import MenuBar from "./components/menubar/MenuBar.jsx";
 import ProtectedRoute from "./components/common/ProtectedRoute.jsx"; // Import ProtectedRoute
-<<<<<<< HEAD
 import PublicRoute from "./components/common/PublicRoute.jsx"; // Import PublicRoute for public pages with auth elements
 import SessionExpirationHandler from "./components/common/SessionExpirationHandler.jsx";
 import { AuthProvider } from "./context/AuthContext.jsx";
-=======
-import { Toaster } from 'sonner';
->>>>>>> fc1776f1
+import { Toaster } from 'sonner'; // Added from origin/dev-Yessine-D3
 
 function App() {
   return (
@@ -34,7 +31,7 @@
           <Route path="/register"       element={<RegistrationPage />}/>
           <Route path="/forgot-password" element={<ForgotPasswordPage />}/>
           <Route path="/reset-password" element={<ResetPasswordPage />}/>
-          
+
           {/* Public Routes with Auth Restrictions - Can be viewed by anyone, but with restricted interaction */}
           <Route path="/games"          element={<PublicRoute><GameSearchPage /></PublicRoute>}/>
 
@@ -44,13 +41,9 @@
           <Route path="/user-search"    element={<ProtectedRoute><UserSearchPage /></ProtectedRoute>}/>
           <Route path="/dashboard/*"    element={<ProtectedRoute><DashboardPage /></ProtectedRoute>}/>
         </Routes>
-<<<<<<< HEAD
+        <Toaster position="top-right" richColors expand={true} /> {/* Added from origin/dev-Yessine-D3 */}
       </div>
     </AuthProvider>
-=======
-        <Toaster position="top-right" richColors expand={true} />
-    </div>
->>>>>>> fc1776f1
   )
 }
 
